--- conflicted
+++ resolved
@@ -13,14 +13,6 @@
       - ./web:/app/web
       - ./tradingagents:/app/tradingagents
       - ./scripts:/app/scripts
-<<<<<<< HEAD
-      - ./test_conversion.py:/app/test_conversion.py
-=======
-      # 日志目录映射 - 重要：将容器内日志映射到当前项目的logs目录
-      - ./logs:/app/logs
-    env_file:
-      - .env
->>>>>>> 87a6d607
     environment:
       # 引用Railway中的环境变量
       DASHSCOPE_API_KEY: ${DASHSCOPE_API_KEY}
