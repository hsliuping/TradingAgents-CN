--- conflicted
+++ resolved
@@ -116,14 +116,6 @@
             progress_callback(message, step, total_steps)
         logger.info(f"[进度] {message}")
 
-<<<<<<< HEAD
-    update_progress("开始股票分析...")
-    update_progress(f"研究深度: {research_depth}级")
-
-    # 生成会话ID用于Token跟踪
-=======
-    # 生成会话ID用于Token跟踪和日志关联
->>>>>>> 87a6d607
     session_id = f"analysis_{uuid.uuid4().hex[:8]}_{datetime.now().strftime('%Y%m%d_%H%M%S')}"
 
     # 1. 数据预获取和验证阶段
@@ -316,35 +308,6 @@
         os.makedirs(config["results_dir"], exist_ok=True)
         os.makedirs(config["data_cache_dir"], exist_ok=True)
 
-<<<<<<< HEAD
-        print(f"使用配置: {config}")
-        print(f"分析师列表: {analysts}")
-        print(f"股票代码: {stock_symbol}")
-        print(f"分析日期: {analysis_date}")
-        print(f"研究深度: {research_depth}级")
-        
-        # 输出研究深度详细配置
-        depth_configs = {
-            1: "快速分析 - 1轮辩论，禁用内存，使用缓存",
-            2: "基础分析 - 1轮辩论，启用内存，在线工具",
-            3: "标准分析 - 1轮辩论，2轮风险评估，启用内存",
-            4: "深度分析 - 2轮辩论，2轮风险评估，启用内存",
-            5: "全面分析 - 3轮辩论，3轮风险评估，启用内存"
-        }
-        print(f"研究深度配置: {depth_configs.get(research_depth, '未知级别')}")
-        print(f"辩论轮数: {config.get('max_debate_rounds', 'N/A')}")
-        print(f"风险评估轮数: {config.get('max_risk_discuss_rounds', 'N/A')}")
-        print(f"内存启用: {config.get('memory_enabled', 'N/A')}")
-        print(f"在线工具: {config.get('online_tools', 'N/A')}")
-        print(f"快速思考模型: {config.get('quick_think_llm', 'N/A')}")
-        print(f"深度思考模型: {config.get('deep_think_llm', 'N/A')}")
-=======
-        logger.info(f"使用配置: {config}")
-        logger.info(f"分析师列表: {analysts}")
-        logger.info(f"股票代码: {stock_symbol}")
-        logger.info(f"分析日期: {analysis_date}")
->>>>>>> 87a6d607
-
         # 根据市场类型调整股票代码格式
         logger.debug(f"🔍 [RUNNER DEBUG] ===== 股票代码格式化 =====")
         logger.debug(f"🔍 [RUNNER DEBUG] 原始股票代码: '{stock_symbol}'")
