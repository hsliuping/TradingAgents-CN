#!/usr/bin/env python3
"""
TradingAgents-CN Streamlit Web界面
基于Streamlit的股票分析Web应用程序
"""

import streamlit as st
import os
import sys
from pathlib import Path
import datetime
import time
from dotenv import load_dotenv

# 导入日志模块
from tradingagents.utils.logging_manager import get_logger
logger = get_logger('web')

# 添加项目根目录到Python路径
project_root = Path(__file__).parent.parent
sys.path.insert(0, str(project_root))

# 加载环境变量
load_dotenv(project_root / ".env", override=True)

# 导入自定义组件
from components.sidebar import render_sidebar
from components.header import render_header
from components.analysis_form import render_analysis_form
from components.results_display import render_results
from utils.api_checker import check_api_keys
from utils.analysis_runner import run_stock_analysis, validate_analysis_params, format_analysis_results
from utils.progress_tracker import SmartStreamlitProgressDisplay, create_smart_progress_callback
from utils.async_progress_tracker import AsyncProgressTracker
from components.async_progress_display import display_unified_progress
from utils.smart_session_manager import get_persistent_analysis_id, set_persistent_analysis_id

# 设置页面配置
st.set_page_config(
    page_title="TradingAgents-CN 股票分析平台",
    page_icon="📈",
    layout="wide",
    initial_sidebar_state="expanded",
    menu_items=None
)

# 自定义CSS样式
st.markdown("""
<style>
    /* 隐藏Streamlit顶部工具栏和Deploy按钮 - 多种选择器确保兼容性 */
    .stAppToolbar {
        display: none !important;
    }
    
    header[data-testid="stHeader"] {
        display: none !important;
    }
    
    .stDeployButton {
        display: none !important;
    }
    
    /* 新版本Streamlit的Deploy按钮选择器 */
    [data-testid="stToolbar"] {
        display: none !important;
    }
    
    [data-testid="stDecoration"] {
        display: none !important;
    }
    
    [data-testid="stStatusWidget"] {
        display: none !important;
    }
    
    /* 隐藏整个顶部区域 */
    .stApp > header {
        display: none !important;
    }
    
    .stApp > div[data-testid="stToolbar"] {
        display: none !important;
    }
    
    /* 隐藏主菜单按钮 */
    #MainMenu {
        visibility: hidden !important;
        display: none !important;
    }
    
    /* 隐藏页脚 */
    footer {
        visibility: hidden !important;
        display: none !important;
    }
    
    /* 隐藏"Made with Streamlit"标识 */
    .viewerBadge_container__1QSob {
        display: none !important;
    }
    
    /* 隐藏所有可能的工具栏元素 */
    div[data-testid="stToolbar"] {
        display: none !important;
    }
    
    /* 隐藏右上角的所有按钮 */
    .stApp > div > div > div > div > section > div {
        padding-top: 0 !important;
    }
    
    /* 应用样式 */
    .main-header {
        background: linear-gradient(90deg, #1f77b4, #ff7f0e);
        padding: 1rem;
        border-radius: 10px;
        margin-bottom: 2rem;
        color: white;
        text-align: center;
    }
    
    .metric-card {
        background: #f0f2f6;
        padding: 1rem;
        border-radius: 10px;
        border-left: 4px solid #1f77b4;
        margin: 0.5rem 0;
    }
    
    .analysis-section {
        background: white;
        padding: 1.5rem;
        border-radius: 10px;
        box-shadow: 0 2px 4px rgba(0,0,0,0.1);
        margin: 1rem 0;
    }
    
    .success-box {
        background: #d4edda;
        border: 1px solid #c3e6cb;
        border-radius: 5px;
        padding: 1rem;
        margin: 1rem 0;
    }
    
    .warning-box {
        background: #fff3cd;
        border: 1px solid #ffeaa7;
        border-radius: 5px;
        padding: 1rem;
        margin: 1rem 0;
    }
    
    .error-box {
        background: #f8d7da;
        border: 1px solid #f5c6cb;
        border-radius: 5px;
        padding: 1rem;
        margin: 1rem 0;
    }
</style>
""", unsafe_allow_html=True)

def initialize_session_state():
    """初始化会话状态"""
    if 'analysis_results' not in st.session_state:
        st.session_state.analysis_results = None
    if 'analysis_running' not in st.session_state:
        st.session_state.analysis_running = False
    if 'last_analysis_time' not in st.session_state:
        st.session_state.last_analysis_time = None
    if 'current_analysis_id' not in st.session_state:
        st.session_state.current_analysis_id = None
    if 'form_config' not in st.session_state:
        st.session_state.form_config = None

    # 尝试从最新完成的分析中恢复结果
    if not st.session_state.analysis_results:
        try:
            from utils.async_progress_tracker import get_latest_analysis_id, get_progress_by_id
            from utils.analysis_runner import format_analysis_results

            latest_id = get_latest_analysis_id()
            if latest_id:
                progress_data = get_progress_by_id(latest_id)
                if (progress_data and
                    progress_data.get('status') == 'completed' and
                    'raw_results' in progress_data):

                    # 恢复分析结果
                    raw_results = progress_data['raw_results']
                    formatted_results = format_analysis_results(raw_results)

                    if formatted_results:
                        st.session_state.analysis_results = formatted_results
                        st.session_state.current_analysis_id = latest_id
                        # 检查分析状态
                        analysis_status = progress_data.get('status', 'completed')
                        st.session_state.analysis_running = (analysis_status == 'running')
                        # 恢复股票信息
                        if 'stock_symbol' in raw_results:
                            st.session_state.last_stock_symbol = raw_results.get('stock_symbol', '')
                        if 'market_type' in raw_results:
                            st.session_state.last_market_type = raw_results.get('market_type', '')
                        logger.info(f"📊 [结果恢复] 从分析 {latest_id} 恢复结果，状态: {analysis_status}")

        except Exception as e:
            logger.warning(f"⚠️ [结果恢复] 恢复失败: {e}")

    # 使用cookie管理器恢复分析ID（优先级：session state > cookie > Redis/文件）
    try:
        persistent_analysis_id = get_persistent_analysis_id()
        if persistent_analysis_id:
            # 使用线程检测来检查分析状态
            from utils.thread_tracker import check_analysis_status
            actual_status = check_analysis_status(persistent_analysis_id)

            # 只在状态变化时记录日志，避免重复
            current_session_status = st.session_state.get('last_logged_status')
            if current_session_status != actual_status:
                logger.info(f"📊 [状态检查] 分析 {persistent_analysis_id} 实际状态: {actual_status}")
                st.session_state.last_logged_status = actual_status

            if actual_status == 'running':
                st.session_state.analysis_running = True
                st.session_state.current_analysis_id = persistent_analysis_id
            elif actual_status in ['completed', 'failed']:
                st.session_state.analysis_running = False
                st.session_state.current_analysis_id = persistent_analysis_id
            else:  # not_found
                logger.warning(f"📊 [状态检查] 分析 {persistent_analysis_id} 未找到，清理状态")
                st.session_state.analysis_running = False
                st.session_state.current_analysis_id = None
    except Exception as e:
        # 如果恢复失败，保持默认值
        logger.warning(f"⚠️ [状态恢复] 恢复分析状态失败: {e}")
        st.session_state.analysis_running = False
        st.session_state.current_analysis_id = None

    # 恢复表单配置
    try:
        from utils.smart_session_manager import smart_session_manager
        session_data = smart_session_manager.load_analysis_state()

        if session_data and 'form_config' in session_data:
            st.session_state.form_config = session_data['form_config']
            # 只在没有分析运行时记录日志，避免重复
            if not st.session_state.get('analysis_running', False):
                logger.info("📊 [配置恢复] 表单配置已恢复")
    except Exception as e:
        logger.warning(f"⚠️ [配置恢复] 表单配置恢复失败: {e}")

def main():
    """主应用程序"""

    # 初始化会话状态
    initialize_session_state()

    # 自定义CSS - 调整侧边栏宽度
    st.markdown("""
    <style>
    /* 调整侧边栏宽度为260px，避免标题挤压 */
    section[data-testid="stSidebar"] {
        width: 260px !important;
        min-width: 260px !important;
        max-width: 260px !important;
    }

    /* 隐藏侧边栏的隐藏按钮 - 更全面的选择器 */
    button[kind="header"],
    button[data-testid="collapsedControl"],
    .css-1d391kg,
    .css-1rs6os,
    .css-17eq0hr,
    .css-1lcbmhc,
    .css-1y4p8pa,
    button[aria-label="Close sidebar"],
    button[aria-label="Open sidebar"],
    [data-testid="collapsedControl"],
    .stSidebar button[kind="header"] {
        display: none !important;
        visibility: hidden !important;
        opacity: 0 !important;
        pointer-events: none !important;
    }

    /* 隐藏侧边栏顶部区域的特定按钮（更精确的选择器，避免影响表单按钮） */
    section[data-testid="stSidebar"] > div:first-child > button[kind="header"],
    section[data-testid="stSidebar"] > div:first-child > div > button[kind="header"],
    section[data-testid="stSidebar"] .css-1lcbmhc > button[kind="header"],
    section[data-testid="stSidebar"] .css-1y4p8pa > button[kind="header"] {
        display: none !important;
        visibility: hidden !important;
    }

    /* 调整侧边栏内容的padding */
    section[data-testid="stSidebar"] > div {
        padding-top: 0.5rem !important;
        padding-left: 0.5rem !important;
        padding-right: 0.5rem !important;
    }

    /* 调整主内容区域，设置8px边距 - 使用更强的选择器 */
    .main .block-container,
    section.main .block-container,
    div.main .block-container,
    .stApp .main .block-container {
        padding-left: 8px !important;
        padding-right: 8px !important;
        margin-left: 0px !important;
        margin-right: 0px !important;
        max-width: none !important;
        width: calc(100% - 16px) !important;
    }

    /* 确保内容不被滚动条遮挡 */
    .stApp > div {
        overflow-x: auto !important;
    }

    /* 调整详细分析报告的右边距 */
    .element-container {
        margin-right: 8px !important;
    }

    /* 优化侧边栏标题和元素间距 */
    .sidebar .sidebar-content {
        padding: 0.5rem 0.3rem !important;
    }

    /* 调整侧边栏内所有元素的间距 */
    section[data-testid="stSidebar"] .element-container {
        margin-bottom: 0.5rem !important;
    }

    /* 调整侧边栏分隔线的间距 */
    section[data-testid="stSidebar"] hr {
        margin: 0.8rem 0 !important;
    }

    /* 确保侧边栏标题不被挤压 */
    section[data-testid="stSidebar"] h1 {
        font-size: 1.2rem !important;
        line-height: 1.3 !important;
        margin-bottom: 1rem !important;
        word-wrap: break-word !important;
        overflow-wrap: break-word !important;
    }

    /* 简化功能选择区域样式 */
    section[data-testid="stSidebar"] .stSelectbox > div > div {
        font-size: 1.1rem !important;
        font-weight: 500 !important;
    }

    /* 调整选择框等组件的宽度 */
    section[data-testid="stSidebar"] .stSelectbox > div > div {
        min-width: 220px !important;
        width: 100% !important;
    }

    /* 修复右侧内容被遮挡的问题 */
    .main {
        padding-right: 8px !important;
    }

    /* 确保页面内容有足够的右边距 */
    .stApp {
        margin-right: 0 !important;
        padding-right: 8px !important;
    }

    /* 特别处理展开的分析报告 */
    .streamlit-expanderContent {
        padding-right: 8px !important;
        margin-right: 8px !important;
    }

    /* 防止水平滚动条出现 */
    .main .block-container {
        overflow-x: visible !important;
    }

    /* 强制设置8px边距给所有可能的容器 */
    .stApp,
    .stApp > div,
    .stApp > div > div,
    .main,
    .main > div,
    .main > div > div,
    div[data-testid="stAppViewContainer"],
    div[data-testid="stAppViewContainer"] > div,
    section[data-testid="stMain"],
    section[data-testid="stMain"] > div {
        padding-left: 8px !important;
        padding-right: 8px !important;
        margin-left: 0px !important;
        margin-right: 0px !important;
    }

    /* 特别处理列容器 */
    div[data-testid="column"],
    .css-1d391kg,
    .css-1r6slb0,
    .css-12oz5g7,
    .css-1lcbmhc {
        padding-left: 8px !important;
        padding-right: 8px !important;
        margin-left: 0px !important;
        margin-right: 0px !important;
    }

    /* 强制设置容器宽度 */
    .main .block-container {
        width: calc(100vw - 276px) !important;
        max-width: calc(100vw - 276px) !important;
    }

    /* 优化使用指南区域的样式 */
    div[data-testid="column"]:last-child {
        background-color: #f8f9fa !important;
        border-radius: 8px !important;
        padding: 12px !important;
        margin-left: 8px !important;
        border: 1px solid #e9ecef !important;
    }

    /* 使用指南内的展开器样式 */
    div[data-testid="column"]:last-child .streamlit-expanderHeader {
        background-color: #ffffff !important;
        border-radius: 6px !important;
        border: 1px solid #dee2e6 !important;
        font-weight: 500 !important;
    }

    /* 使用指南内的文本样式 */
    div[data-testid="column"]:last-child .stMarkdown {
        font-size: 0.9rem !important;
        line-height: 1.5 !important;
    }

    /* 使用指南标题样式 */
    div[data-testid="column"]:last-child h1 {
        font-size: 1.3rem !important;
        color: #495057 !important;
        margin-bottom: 1rem !important;
    }
    </style>

    <script>
    // JavaScript来强制隐藏侧边栏按钮
    function hideSidebarButtons() {
        // 隐藏所有可能的侧边栏控制按钮
        const selectors = [
            'button[kind="header"]',
            'button[data-testid="collapsedControl"]',
            'button[aria-label="Close sidebar"]',
            'button[aria-label="Open sidebar"]',
            '[data-testid="collapsedControl"]',
            '.css-1d391kg',
            '.css-1rs6os',
            '.css-17eq0hr',
            '.css-1lcbmhc button',
            '.css-1y4p8pa button'
        ];

        selectors.forEach(selector => {
            const elements = document.querySelectorAll(selector);
            elements.forEach(el => {
                el.style.display = 'none';
                el.style.visibility = 'hidden';
                el.style.opacity = '0';
                el.style.pointerEvents = 'none';
            });
        });
    }

    // 页面加载后执行
    document.addEventListener('DOMContentLoaded', hideSidebarButtons);

    // 定期检查并隐藏按钮（防止动态生成）
    setInterval(hideSidebarButtons, 1000);

    // 强制修改页面边距为8px
    function forceOptimalPadding() {
        const selectors = [
            '.main .block-container',
            '.stApp',
            '.stApp > div',
            '.main',
            '.main > div',
            'div[data-testid="stAppViewContainer"]',
            'section[data-testid="stMain"]',
            'div[data-testid="column"]'
        ];

        selectors.forEach(selector => {
            const elements = document.querySelectorAll(selector);
            elements.forEach(el => {
                el.style.paddingLeft = '8px';
                el.style.paddingRight = '8px';
                el.style.marginLeft = '0px';
                el.style.marginRight = '0px';
            });
        });

        // 特别处理主容器宽度
        const mainContainer = document.querySelector('.main .block-container');
        if (mainContainer) {
            mainContainer.style.width = 'calc(100vw - 276px)';
            mainContainer.style.maxWidth = 'calc(100vw - 276px)';
        }
    }

    // 页面加载后执行
    document.addEventListener('DOMContentLoaded', forceOptimalPadding);

    // 定期强制应用样式
    setInterval(forceOptimalPadding, 500);
    </script>
    """, unsafe_allow_html=True)

    # 添加调试按钮（仅在调试模式下显示）
    if os.getenv('DEBUG_MODE') == 'true':
        if st.button("🔄 清除会话状态"):
            st.session_state.clear()
            st.experimental_rerun()

    # 渲染页面头部
    render_header()

    # 页面导航
    st.sidebar.title("🤖 TradingAgents-CN")
    st.sidebar.markdown("---")

    # 添加功能切换标题
    st.sidebar.markdown("**🎯 功能导航**")

    page = st.sidebar.selectbox(
        "切换功能模块",
        ["📊 股票分析", "⚙️ 配置管理", "💾 缓存管理", "💰 Token统计", "📈 历史记录", "🔧 系统状态"],
        label_visibility="collapsed"
    )

    # 在功能选择和AI模型配置之间添加分隔线
    st.sidebar.markdown("---")

    # 根据选择的页面渲染不同内容
    if page == "⚙️ 配置管理":
        try:
            from modules.config_management import render_config_management
            render_config_management()
        except ImportError as e:
            st.error(f"配置管理模块加载失败: {e}")
            st.info("请确保已安装所有依赖包")
        return
    elif page == "💾 缓存管理":
        try:
            from modules.cache_management import main as cache_main
            cache_main()
        except ImportError as e:
            st.error(f"缓存管理页面加载失败: {e}")
        return
    elif page == "💰 Token统计":
        try:
            from modules.token_statistics import render_token_statistics
            render_token_statistics()
        except ImportError as e:
            st.error(f"Token统计页面加载失败: {e}")
            st.info("请确保已安装所有依赖包")
        return
    elif page == "📈 历史记录":
        st.header("📈 历史记录")
        st.info("历史记录功能开发中...")
        return
    elif page == "🔧 系统状态":
        st.header("🔧 系统状态")
        st.info("系统状态功能开发中...")
        return

    # 默认显示股票分析页面
    # 检查API密钥
    api_status = check_api_keys()
    
    if not api_status['all_configured']:
        st.error("⚠️ API密钥配置不完整，请先配置必要的API密钥")
        
        with st.expander("📋 API密钥配置指南", expanded=True):
            st.markdown("""
            ### 🔑 必需的API密钥
            
            1. **阿里百炼API密钥** (DASHSCOPE_API_KEY)
               - 获取地址: https://dashscope.aliyun.com/
               - 用途: AI模型推理
            
            2. **金融数据API密钥** (FINNHUB_API_KEY)  
               - 获取地址: https://finnhub.io/
               - 用途: 获取股票数据
            
            ### ⚙️ 配置方法
            
            1. 复制项目根目录的 `.env.example` 为 `.env`
            2. 编辑 `.env` 文件，填入您的真实API密钥
            3. 重启Web应用
            
            ```bash
            # .env 文件示例
            DASHSCOPE_API_KEY=sk-your-dashscope-key
            FINNHUB_API_KEY=your-finnhub-key
            ```
            """)
        
        # 显示当前API密钥状态
        st.subheader("🔍 当前API密钥状态")
        for key, status in api_status['details'].items():
            if status['configured']:
                st.success(f"✅ {key}: {status['display']}")
            else:
                st.error(f"❌ {key}: 未配置")
        
        return
    
    # 渲染侧边栏
    config = render_sidebar()
    
    # 添加使用指南显示切换
    show_guide = st.sidebar.checkbox("📖 显示使用指南", value=True, help="显示/隐藏右侧使用指南")

    # 添加状态清理按钮
    st.sidebar.markdown("---")
    if st.sidebar.button("🧹 清理分析状态", help="清理僵尸分析状态，解决页面持续刷新问题"):
        # 清理session state
        st.session_state.analysis_running = False
        st.session_state.current_analysis_id = None
        st.session_state.analysis_results = None

        # 清理所有自动刷新状态
        keys_to_remove = []
        for key in st.session_state.keys():
            if 'auto_refresh' in key:
                keys_to_remove.append(key)

        for key in keys_to_remove:
            del st.session_state[key]

        # 清理死亡线程
        from utils.thread_tracker import cleanup_dead_analysis_threads
        cleanup_dead_analysis_threads()

        st.sidebar.success("✅ 分析状态已清理")
        st.rerun()

    # 主内容区域 - 根据是否显示指南调整布局
    if show_guide:
        col1, col2 = st.columns([2, 1])  # 2:1比例，使用指南占三分之一
    else:
        col1 = st.container()
        col2 = None
    
    with col1:
        # 1. 分析配置区域

        st.header("⚙️ 分析配置")

        # 渲染分析表单
        try:
            form_data = render_analysis_form()

            # 验证表单数据格式
            if not isinstance(form_data, dict):
                st.error(f"⚠️ 表单数据格式异常: {type(form_data)}")
                form_data = {'submitted': False}

        except Exception as e:
            st.error(f"❌ 表单渲染失败: {e}")
            form_data = {'submitted': False}

        # 避免显示调试信息
        if form_data and form_data != {'submitted': False}:
            # 只在调试模式下显示表单数据
            if os.getenv('DEBUG_MODE') == 'true':
                st.write("Debug - Form data:", form_data)

        # 添加接收日志
        if form_data.get('submitted', False):
<<<<<<< HEAD
            # 调试信息
            st.info(f"🔍 调试信息: 股票代码='{form_data.get('stock_symbol', 'None')}', 分析师={form_data.get('analysts', [])}")
            st.info(f"🔍 研究深度: {form_data.get('research_depth', 'None')}级")
            
            if not form_data.get('stock_symbol') or form_data['stock_symbol'].strip() == "":
                st.error("请输入股票代码")
            elif not form_data.get('analysts') or len(form_data['analysts']) == 0:
                st.error("请至少选择一个分析师")
=======
            logger.debug(f"🔍 [APP DEBUG] ===== 主应用接收表单数据 =====")
            logger.debug(f"🔍 [APP DEBUG] 接收到的form_data: {form_data}")
            logger.debug(f"🔍 [APP DEBUG] 股票代码: '{form_data['stock_symbol']}'")
            logger.debug(f"🔍 [APP DEBUG] 市场类型: '{form_data['market_type']}'")

        # 检查是否提交了表单
        if form_data.get('submitted', False) and not st.session_state.get('analysis_running', False):
            # 只有在没有分析运行时才处理新的提交
            # 验证分析参数
            is_valid, validation_errors = validate_analysis_params(
                stock_symbol=form_data['stock_symbol'],
                analysis_date=form_data['analysis_date'],
                analysts=form_data['analysts'],
                research_depth=form_data['research_depth'],
                market_type=form_data.get('market_type', '美股')
            )

            if not is_valid:
                # 显示验证错误
                for error in validation_errors:
                    st.error(error)
>>>>>>> 87a6d607
            else:
                # 验证股票代码格式
                stock_symbol = form_data['stock_symbol'].strip()
                market_type = form_data.get('market_type', '美股')
                
                if market_type == "美股":
                    if not stock_symbol.isalpha() or len(stock_symbol) > 5:
                        st.error(f"美股代码格式错误: {stock_symbol}，请输入1-5个字母的股票代码")
                        return
                else:  # A股
                    if not stock_symbol.isdigit() or len(stock_symbol) != 6:
                        st.error(f"A股代码格式错误: {stock_symbol}，请输入6位数字的股票代码")
                        return
                
                st.success(f"✅ 开始分析股票: {stock_symbol}")
                st.info(f"📊 分析配置: 研究深度{form_data.get('research_depth', 'None')}级, 市场类型:{market_type}")
                
                # 执行分析
                st.session_state.analysis_running = True

                # 清空旧的分析结果
                st.session_state.analysis_results = None
                logger.info("🧹 [新分析] 清空旧的分析结果")

                # 生成分析ID
                import uuid
                analysis_id = f"analysis_{uuid.uuid4().hex[:8]}_{datetime.datetime.now().strftime('%Y%m%d_%H%M%S')}"

                # 保存分析ID和表单配置到session state和cookie
                form_config = st.session_state.get('form_config', {})
                set_persistent_analysis_id(
                    analysis_id=analysis_id,
                    status="running",
                    stock_symbol=form_data['stock_symbol'],
                    market_type=form_data.get('market_type', '美股'),
                    form_config=form_config
                )

                # 创建异步进度跟踪器
                async_tracker = AsyncProgressTracker(
                    analysis_id=analysis_id,
                    analysts=form_data['analysts'],
                    research_depth=form_data['research_depth'],
                    llm_provider=config['llm_provider']
                )

                # 创建进度回调函数
                def progress_callback(message: str, step: int = None, total_steps: int = None):
                    async_tracker.update_progress(message, step)

                # 显示启动成功消息和加载动效
                st.success(f"🚀 分析已启动！分析ID: {analysis_id}")

                # 添加加载动效
                with st.spinner("🔄 正在初始化分析..."):
                    time.sleep(1.5)  # 让用户看到反馈

                st.info(f"📊 正在分析: {form_data.get('market_type', '美股')} {form_data['stock_symbol']}")
                st.info("""
                ⏱️ 页面将在6秒后自动刷新...

                📋 **查看分析进度：**
                刷新后请向下滚动到 "📊 股票分析" 部分查看实时进度
                """)

                # 确保AsyncProgressTracker已经保存初始状态
                time.sleep(0.1)  # 等待100毫秒确保数据已写入

                # 设置分析状态
                st.session_state.analysis_running = True
                st.session_state.current_analysis_id = analysis_id
                st.session_state.last_stock_symbol = form_data['stock_symbol']
                st.session_state.last_market_type = form_data.get('market_type', '美股')

                # 自动启用自动刷新选项（设置所有可能的key）
                auto_refresh_keys = [
                    f"auto_refresh_unified_{analysis_id}",
                    f"auto_refresh_unified_default_{analysis_id}",
                    f"auto_refresh_static_{analysis_id}",
                    f"auto_refresh_streamlit_{analysis_id}"
                ]
                for key in auto_refresh_keys:
                    st.session_state[key] = True

                # 在后台线程中运行分析（立即启动，不等待倒计时）
                import threading

                def run_analysis_in_background():
                    try:
                        results = run_stock_analysis(
                            stock_symbol=form_data['stock_symbol'],
                            analysis_date=form_data['analysis_date'],
                            analysts=form_data['analysts'],
                            research_depth=form_data['research_depth'],
                            llm_provider=config['llm_provider'],
                            market_type=form_data.get('market_type', '美股'),
                            llm_model=config['llm_model'],
                            progress_callback=progress_callback
                        )

                        # 标记分析完成并保存结果（不访问session state）
                        async_tracker.mark_completed("✅ 分析成功完成！", results=results)

                        logger.info(f"✅ [分析完成] 股票分析成功完成: {analysis_id}")

                    except Exception as e:
                        # 标记分析失败（不访问session state）
                        async_tracker.mark_failed(str(e))
                        logger.error(f"❌ [分析失败] {analysis_id}: {e}")

                    finally:
                        # 分析结束后注销线程
                        from utils.thread_tracker import unregister_analysis_thread
                        unregister_analysis_thread(analysis_id)
                        logger.info(f"🧵 [线程清理] 分析线程已注销: {analysis_id}")

                # 启动后台分析线程
                analysis_thread = threading.Thread(target=run_analysis_in_background)
                analysis_thread.daemon = True  # 设置为守护线程，这样主程序退出时线程也会退出
                analysis_thread.start()

                # 注册线程到跟踪器
                from utils.thread_tracker import register_analysis_thread
                register_analysis_thread(analysis_id, analysis_thread)

                logger.info(f"🧵 [后台分析] 分析线程已启动: {analysis_id}")

                # 分析已在后台线程中启动，显示启动信息并刷新页面
                st.success("🚀 分析已启动！正在后台运行...")

                # 显示启动信息
                st.info("⏱️ 页面将自动刷新显示分析进度...")

                # 等待2秒让用户看到启动信息，然后刷新页面
                time.sleep(2)
                st.rerun()

        # 2. 股票分析区域（只有在有分析ID时才显示）
        current_analysis_id = st.session_state.get('current_analysis_id')
        if current_analysis_id:
            st.markdown("---")

            st.header("📊 股票分析")

            # 使用线程检测来获取真实状态
            from utils.thread_tracker import check_analysis_status
            actual_status = check_analysis_status(current_analysis_id)
            is_running = (actual_status == 'running')

            # 同步session state状态
            if st.session_state.get('analysis_running', False) != is_running:
                st.session_state.analysis_running = is_running
                logger.info(f"🔄 [状态同步] 更新分析状态: {is_running} (基于线程检测: {actual_status})")

            # 获取进度数据用于显示
            from utils.async_progress_tracker import get_progress_by_id
            progress_data = get_progress_by_id(current_analysis_id)

            # 显示分析信息
            if is_running:
                st.info(f"🔄 正在分析: {current_analysis_id}")
            else:
                if actual_status == 'completed':
                    st.success(f"✅ 分析完成: {current_analysis_id}")

                elif actual_status == 'failed':
                    st.error(f"❌ 分析失败: {current_analysis_id}")
                else:
                    st.warning(f"⚠️ 分析状态未知: {current_analysis_id}")

            # 显示进度（根据状态决定是否显示刷新控件）
            progress_col1, progress_col2 = st.columns([4, 1])
            with progress_col1:
                st.markdown("### 📊 分析进度")

            is_completed = display_unified_progress(current_analysis_id, show_refresh_controls=is_running)

            # 如果分析正在进行，显示提示信息（不添加额外的自动刷新）
            if is_running:
                st.info("⏱️ 分析正在进行中，可以使用下方的自动刷新功能查看进度更新...")

            # 如果分析刚完成，尝试恢复结果
            if is_completed and not st.session_state.get('analysis_results') and progress_data:
                if 'raw_results' in progress_data:
                    try:
                        from utils.analysis_runner import format_analysis_results
                        raw_results = progress_data['raw_results']
                        formatted_results = format_analysis_results(raw_results)
                        if formatted_results:
                            st.session_state.analysis_results = formatted_results
                            st.session_state.analysis_running = False
                            logger.info(f"📊 [结果同步] 恢复分析结果: {current_analysis_id}")

                            # 检查是否已经刷新过，避免重复刷新
                            refresh_key = f"results_refreshed_{current_analysis_id}"
                            if not st.session_state.get(refresh_key, False):
                                st.session_state[refresh_key] = True
                                st.success("📊 分析结果已恢复，正在刷新页面...")
                                # 使用st.rerun()代替meta refresh，保持侧边栏状态
                                time.sleep(1)
                                st.rerun()
                            else:
                                # 已经刷新过，不再刷新
                                st.success("📊 分析结果已恢复！")
                    except Exception as e:
                        logger.warning(f"⚠️ [结果同步] 恢复失败: {e}")

            if is_completed and st.session_state.get('analysis_running', False):
                # 分析刚完成，更新状态
                st.session_state.analysis_running = False
                st.success("🎉 分析完成！正在刷新页面显示报告...")

                # 使用st.rerun()代替meta refresh，保持侧边栏状态
                time.sleep(1)
                st.rerun()



        # 3. 分析报告区域（只有在有结果且分析完成时才显示）

        current_analysis_id = st.session_state.get('current_analysis_id')
        analysis_results = st.session_state.get('analysis_results')
        analysis_running = st.session_state.get('analysis_running', False)

        # 检查是否应该显示分析报告
        # 1. 有分析结果且不在运行中
        # 2. 或者用户点击了"查看报告"按钮
        show_results_button_clicked = st.session_state.get('show_analysis_results', False)

        should_show_results = (
            (analysis_results and not analysis_running and current_analysis_id) or
            (show_results_button_clicked and analysis_results)
        )

        # 调试日志
        logger.info(f"🔍 [布局调试] 分析报告显示检查:")
        logger.info(f"  - analysis_results存在: {bool(analysis_results)}")
        logger.info(f"  - analysis_running: {analysis_running}")
        logger.info(f"  - current_analysis_id: {current_analysis_id}")
        logger.info(f"  - show_results_button_clicked: {show_results_button_clicked}")
        logger.info(f"  - should_show_results: {should_show_results}")

        if should_show_results:
            st.markdown("---")
            st.header("📋 分析报告")
            render_results(analysis_results)
            logger.info(f"✅ [布局] 分析报告已显示")

            # 清除查看报告按钮状态，避免重复触发
            if show_results_button_clicked:
                st.session_state.show_analysis_results = False
    
    # 只有在显示指南时才渲染右侧内容
    if show_guide and col2 is not None:
        with col2:
            st.markdown("### ℹ️ 使用指南")
        
            # 快速开始指南
            with st.expander("🎯 快速开始", expanded=True):
                st.markdown("""
                ### 📋 操作步骤

                1. **输入股票代码**
                   - A股示例: `000001` (平安银行), `600519` (贵州茅台), `000858` (五粮液)
                   - 美股示例: `AAPL` (苹果), `TSLA` (特斯拉), `MSFT` (微软)
                   - 港股示例: `00700` (腾讯), `09988` (阿里巴巴)

                   ⚠️ **重要提示**: 输入股票代码后，请按 **回车键** 确认输入！

                2. **选择分析日期**
                   - 默认为今天
                   - 可选择历史日期进行回测分析

                3. **选择分析师团队**
                   - 至少选择一个分析师
                   - 建议选择多个分析师获得全面分析

                4. **设置研究深度**
                   - 1-2级: 快速概览
                   - 3级: 标准分析 (推荐)
                   - 4-5级: 深度研究

                5. **点击开始分析**
                   - 等待AI分析完成
                   - 查看详细分析报告

                ### 💡 使用技巧

                - **A股默认**: 系统默认分析A股，无需特殊设置
                - **代码格式**: A股使用6位数字代码 (如 `000001`)
                - **实时数据**: 获取最新的市场数据和新闻
                - **多维分析**: 结合技术面、基本面、情绪面分析
                """)

            # 分析师说明
            with st.expander("👥 分析师团队说明"):
                st.markdown("""
                ### 🎯 专业分析师团队

                - **📈 市场分析师**:
                  - 技术指标分析 (K线、均线、MACD等)
                  - 价格趋势预测
                  - 支撑阻力位分析

                - **💭 社交媒体分析师**:
                  - 投资者情绪监测
                  - 社交媒体热度分析
                  - 市场情绪指标

                - **📰 新闻分析师**:
                  - 重大新闻事件影响
                  - 政策解读分析
                  - 行业动态跟踪

                - **💰 基本面分析师**:
                  - 财务报表分析
                  - 估值模型计算
                  - 行业对比分析
                  - 盈利能力评估

                💡 **建议**: 选择多个分析师可获得更全面的投资建议
                """)

            # 模型选择说明
            with st.expander("🧠 AI模型说明"):
                st.markdown("""
                ### 🤖 智能模型选择

                - **qwen-turbo**:
                  - 快速响应，适合快速查询
                  - 成本较低，适合频繁使用
                  - 响应时间: 2-5秒

                - **qwen-plus**:
                  - 平衡性能，推荐日常使用 ⭐
                  - 准确性与速度兼顾
                  - 响应时间: 5-10秒

                - **qwen-max**:
                  - 最强性能，适合深度分析
                  - 最高准确性和分析深度
                  - 响应时间: 10-20秒

                💡 **推荐**: 日常分析使用 `qwen-plus`，重要决策使用 `qwen-max`
                """)

            # 常见问题
            with st.expander("❓ 常见问题"):
                st.markdown("""
                ### 🔍 常见问题解答

                **Q: 为什么输入股票代码没有反应？**
                A: 请确保输入代码后按 **回车键** 确认，这是Streamlit的默认行为。

                **Q: A股代码格式是什么？**
                A: A股使用6位数字代码，如 `000001`、`600519`、`000858` 等。

                **Q: 分析需要多长时间？**
                A: 根据研究深度和模型选择，通常需要30秒到2分钟不等。

                **Q: 可以分析港股吗？**
                A: 可以，输入5位港股代码，如 `00700`、`09988` 等。

                **Q: 历史数据可以追溯多久？**
                A: 通常可以获取近5年的历史数据进行分析。
                """)

            # 风险提示
            st.warning("""
            ⚠️ **投资风险提示**

            - 本系统提供的分析结果仅供参考，不构成投资建议
            - 投资有风险，入市需谨慎，请理性投资
            - 请结合多方信息和专业建议进行投资决策
            - 重大投资决策建议咨询专业的投资顾问
            - AI分析存在局限性，市场变化难以完全预测
            """)
        
        # 显示系统状态
        if st.session_state.last_analysis_time:
            st.info(f"🕒 上次分析时间: {st.session_state.last_analysis_time.strftime('%Y-%m-%d %H:%M:%S')}")

if __name__ == "__main__":
    main()<|MERGE_RESOLUTION|>--- conflicted
+++ resolved
@@ -683,38 +683,6 @@
 
         # 添加接收日志
         if form_data.get('submitted', False):
-<<<<<<< HEAD
-            # 调试信息
-            st.info(f"🔍 调试信息: 股票代码='{form_data.get('stock_symbol', 'None')}', 分析师={form_data.get('analysts', [])}")
-            st.info(f"🔍 研究深度: {form_data.get('research_depth', 'None')}级")
-            
-            if not form_data.get('stock_symbol') or form_data['stock_symbol'].strip() == "":
-                st.error("请输入股票代码")
-            elif not form_data.get('analysts') or len(form_data['analysts']) == 0:
-                st.error("请至少选择一个分析师")
-=======
-            logger.debug(f"🔍 [APP DEBUG] ===== 主应用接收表单数据 =====")
-            logger.debug(f"🔍 [APP DEBUG] 接收到的form_data: {form_data}")
-            logger.debug(f"🔍 [APP DEBUG] 股票代码: '{form_data['stock_symbol']}'")
-            logger.debug(f"🔍 [APP DEBUG] 市场类型: '{form_data['market_type']}'")
-
-        # 检查是否提交了表单
-        if form_data.get('submitted', False) and not st.session_state.get('analysis_running', False):
-            # 只有在没有分析运行时才处理新的提交
-            # 验证分析参数
-            is_valid, validation_errors = validate_analysis_params(
-                stock_symbol=form_data['stock_symbol'],
-                analysis_date=form_data['analysis_date'],
-                analysts=form_data['analysts'],
-                research_depth=form_data['research_depth'],
-                market_type=form_data.get('market_type', '美股')
-            )
-
-            if not is_valid:
-                # 显示验证错误
-                for error in validation_errors:
-                    st.error(error)
->>>>>>> 87a6d607
             else:
                 # 验证股票代码格式
                 stock_symbol = form_data['stock_symbol'].strip()
