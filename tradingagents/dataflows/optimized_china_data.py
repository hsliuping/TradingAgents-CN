#!/usr/bin/env python3
"""
优化的A股数据获取工具
集成缓存策略和Tushare数据接口，提高数据获取效率
"""

import os
import time
import random
from datetime import datetime, timedelta
from zoneinfo import ZoneInfo

from typing import Optional, Dict, Any
from .cache import get_cache
from tradingagents.config.config_manager import config_manager

from tradingagents.config.runtime_settings import get_float, get_timezone_name
# 导入日志模块
from tradingagents.utils.logging_manager import get_logger
logger = get_logger('agents')

# 导入 MongoDB 缓存适配器
from .cache.mongodb_cache_adapter import get_mongodb_cache_adapter, get_stock_data_with_fallback, get_financial_data_with_fallback


class OptimizedChinaDataProvider:
    """优化的A股数据提供器 - 集成缓存和Tushare数据接口"""

    def __init__(self):
        self.cache = get_cache()
        self.config = config_manager.load_settings()
        self.last_api_call = 0
        self.min_api_interval = get_float("TA_CHINA_MIN_API_INTERVAL_SECONDS", "ta_china_min_api_interval_seconds", 0.5)

        logger.info(f"📊 优化A股数据提供器初始化完成")

    def _wait_for_rate_limit(self):
        """等待API限制"""
        current_time = time.time()
        time_since_last_call = current_time - self.last_api_call

        if time_since_last_call < self.min_api_interval:
            wait_time = self.min_api_interval - time_since_last_call
            time.sleep(wait_time)

        self.last_api_call = time.time()

    def _format_financial_data_to_fundamentals(self, financial_data: Dict[str, Any], symbol: str) -> str:
        """将MongoDB财务数据转换为基本面分析格式"""
        try:
            # 提取关键财务指标
            revenue = financial_data.get('total_revenue', 'N/A')
            net_profit = financial_data.get('net_profit', 'N/A')
            total_assets = financial_data.get('total_assets', 'N/A')
            total_equity = financial_data.get('total_equity', 'N/A')
            report_period = financial_data.get('report_period', 'N/A')

            # 格式化数值（如果是数字则添加千分位，否则显示原值）
            def format_number(value):
                if isinstance(value, (int, float)):
                    return f"{value:,.2f}"
                return str(value)

            revenue_str = format_number(revenue)
            net_profit_str = format_number(net_profit)
            total_assets_str = format_number(total_assets)
            total_equity_str = format_number(total_equity)

            # 计算财务比率
            roe = 'N/A'
            if isinstance(net_profit, (int, float)) and isinstance(total_equity, (int, float)) and total_equity != 0:
                roe = f"{(net_profit / total_equity * 100):.2f}%"

            roa = 'N/A'
            if isinstance(net_profit, (int, float)) and isinstance(total_assets, (int, float)) and total_assets != 0:
                roa = f"{(net_profit / total_assets * 100):.2f}%"

            # 格式化输出
            fundamentals_report = f"""
# {symbol} 基本面数据分析

## 📊 财务概况
- **报告期**: {report_period}
- **营业收入**: {revenue_str} 元
- **净利润**: {net_profit_str} 元
- **总资产**: {total_assets_str} 元
- **股东权益**: {total_equity_str} 元

## 📈 财务比率
- **净资产收益率(ROE)**: {roe}
- **总资产收益率(ROA)**: {roa}

## 📝 数据说明
- 数据来源: MongoDB财务数据库
- 更新时间: {datetime.now(ZoneInfo(get_timezone_name())).strftime('%Y-%m-%d %H:%M:%S')}
- 数据类型: 同步财务数据
"""
            return fundamentals_report.strip()

        except Exception as e:
            logger.warning(f"⚠️ 格式化财务数据失败: {e}")
            return f"# {symbol} 基本面数据\n\n❌ 数据格式化失败: {str(e)}"

    def get_stock_data(self, symbol: str, start_date: str, end_date: str,
                      force_refresh: bool = False) -> str:
        """
        获取A股数据 - 优先使用缓存

        Args:
            symbol: 股票代码（6位数字）
            start_date: 开始日期 (YYYY-MM-DD)
            end_date: 结束日期 (YYYY-MM-DD)
            force_refresh: 是否强制刷新缓存

        Returns:
            格式化的股票数据字符串
        """
        logger.info(f"📈 获取A股数据: {symbol} ({start_date} 到 {end_date})")

        # 1. 优先尝试从MongoDB获取（如果启用了TA_USE_APP_CACHE）
        if not force_refresh:
            adapter = get_mongodb_cache_adapter()
            if adapter.use_app_cache:
                df = adapter.get_historical_data(symbol, start_date, end_date)
                if df is not None and not df.empty:
                    logger.info(f"📊 [数据来源: MongoDB] 使用MongoDB历史数据: {symbol} ({len(df)}条记录)")
                    return df.to_string()

        # 2. 检查文件缓存（除非强制刷新）
        if not force_refresh:
            cache_key = self.cache.find_cached_stock_data(
                symbol=symbol,
                start_date=start_date,
                end_date=end_date,
                data_source="unified"  # 统一数据源（Tushare/AKShare/BaoStock）
            )

            if cache_key:
                cached_data = self.cache.load_stock_data(cache_key)
                if cached_data:
                    logger.info(f"⚡ [数据来源: 文件缓存] 从缓存加载A股数据: {symbol}")
                    return cached_data

        # 缓存未命中，从统一数据源接口获取
        logger.info(f"🌐 [数据来源: API调用] 从统一数据源接口获取数据: {symbol}")

        try:
            # API限制处理
            self._wait_for_rate_limit()

            # 调用统一数据源接口（默认Tushare，支持备用数据源）
            from .data_source_manager import get_china_stock_data_unified

            formatted_data = get_china_stock_data_unified(
                symbol=symbol,
                start_date=start_date,
                end_date=end_date
            )

            # 检查是否获取成功
            if "❌" in formatted_data or "错误" in formatted_data:
                logger.error(f"❌ [数据来源: API失败] 数据源API调用失败: {symbol}")
                # 尝试从旧缓存获取数据
                old_cache = self._try_get_old_cache(symbol, start_date, end_date)
                if old_cache:
                    logger.info(f"📁 [数据来源: 过期缓存] 使用过期缓存数据: {symbol}")
                    return old_cache

                # 生成备用数据
                logger.warning(f"⚠️ [数据来源: 备用数据] 生成备用数据: {symbol}")
                return self._generate_fallback_data(symbol, start_date, end_date, "数据源API调用失败")

            # 保存到缓存
            self.cache.save_stock_data(
                symbol=symbol,
                data=formatted_data,
                start_date=start_date,
                end_date=end_date,
                data_source="unified"  # 使用统一数据源标识
            )

            logger.info(f"✅ [数据来源: API调用成功] A股数据获取成功: {symbol}")
            return formatted_data

        except Exception as e:
            error_msg = f"Tushare数据接口调用异常: {str(e)}"
            logger.error(f"❌ {error_msg}")

            # 尝试从旧缓存获取数据
            old_cache = self._try_get_old_cache(symbol, start_date, end_date)
            if old_cache:
                logger.info(f"📁 使用过期缓存数据: {symbol}")
                return old_cache

            # 生成备用数据
            return self._generate_fallback_data(symbol, start_date, end_date, error_msg)

    def get_fundamentals_data(self, symbol: str, force_refresh: bool = False) -> str:
        """
        获取A股基本面数据 - 优先使用缓存

        Args:
            symbol: 股票代码
            force_refresh: 是否强制刷新缓存

        Returns:
            格式化的基本面数据字符串
        """
        logger.info(f"📊 获取A股基本面数据: {symbol}")

        # 1. 优先尝试从MongoDB获取财务数据（如果启用了TA_USE_APP_CACHE）
        if not force_refresh:
            adapter = get_mongodb_cache_adapter()
            if adapter.use_app_cache:
                financial_data = adapter.get_financial_data(symbol)
                if financial_data:
                    logger.info(f"💰 [数据来源: MongoDB财务数据] 使用MongoDB财务数据: {symbol}")
                    # 将财务数据转换为基本面分析格式
                    return self._format_financial_data_to_fundamentals(financial_data, symbol)

        # 2. 检查文件缓存（除非强制刷新）
        if not force_refresh:
            # 查找基本面数据缓存
            for metadata_file in self.cache.metadata_dir.glob(f"*_meta.json"):
                try:
                    import json
                    with open(metadata_file, 'r', encoding='utf-8') as f:
                        metadata = json.load(f)

                    if (metadata.get('symbol') == symbol and
                        metadata.get('data_type') == 'fundamentals' and
                        metadata.get('market_type') == 'china'):

                        cache_key = metadata_file.stem.replace('_meta', '')
                        if self.cache.is_cache_valid(cache_key, symbol=symbol, data_type='fundamentals'):
                            cached_data = self.cache.load_stock_data(cache_key)
                            if cached_data:
                                logger.info(f"⚡ [数据来源: 文件缓存] 从缓存加载A股基本面数据: {symbol}")
                                return cached_data
                except Exception:
                    continue

        # 缓存未命中，生成基本面分析
        logger.debug(f"🔍 [数据来源: 生成分析] 生成A股基本面分析: {symbol}")

        try:
            # 基本面分析只需要基础信息，不需要完整的历史交易数据
            # 获取股票基础信息（公司名称、当前价格等）
            stock_basic_info = self._get_stock_basic_info_only(symbol)

            # 生成基本面分析报告
            fundamentals_data = self._generate_fundamentals_report(symbol, stock_basic_info)

            # 保存到缓存
            self.cache.save_fundamentals_data(
                symbol=symbol,
                fundamentals_data=fundamentals_data,
                data_source="unified_analysis"  # 统一数据源分析
            )

            logger.info(f"✅ [数据来源: 生成分析成功] A股基本面数据生成成功: {symbol}")
            return fundamentals_data

        except Exception as e:
            error_msg = f"基本面数据生成失败: {str(e)}"
            logger.error(f"❌ [数据来源: 生成失败] {error_msg}")
            logger.warning(f"⚠️ [数据来源: 备用数据] 生成备用基本面数据: {symbol}")
            return self._generate_fallback_fundamentals(symbol, error_msg)

    def _get_stock_basic_info_only(self, symbol: str) -> str:
        """
        获取股票基础信息（仅用于基本面分析）
        不获取历史交易数据，只获取公司名称、当前价格等基础信息
        """
        logger.debug(f"📊 [基本面优化] 获取{symbol}基础信息（不含历史数据）")

        try:
            # 从统一接口获取股票基本信息
            from .interface import get_china_stock_info_unified
            stock_info = get_china_stock_info_unified(symbol)

            # 如果获取成功，直接返回基础信息
            if stock_info and "股票名称:" in stock_info:
                logger.debug(f"📊 [基本面优化] 成功获取{symbol}基础信息，无需历史数据")
                return stock_info

            # 如果基础信息获取失败，尝试从缓存获取最基本的信息
            try:
                from tradingagents.config.runtime_settings import use_app_cache_enabled
                if use_app_cache_enabled(False):
                    from .cache.app_adapter import get_market_quote_dataframe
                    df_q = get_market_quote_dataframe(symbol)
                    if df_q is not None and not df_q.empty:
                        row_q = df_q.iloc[-1]
                        current_price = str(row_q.get('close', 'N/A'))
                        change_pct = f"{float(row_q.get('pct_chg', 0)):+.2f}%" if row_q.get('pct_chg') is not None else 'N/A'
                        volume = str(row_q.get('volume', 'N/A'))

                        # 构造基础信息格式
                        basic_info = f"""股票代码: {symbol}
股票名称: 未知公司
当前价格: {current_price}
涨跌幅: {change_pct}
成交量: {volume}"""
                        logger.debug(f"📊 [基本面优化] 从缓存构造{symbol}基础信息")
                        return basic_info
            except Exception as e:
                logger.debug(f"📊 [基本面优化] 从缓存获取基础信息失败: {e}")

            # 如果都失败了，返回最基本的信息
            return f"股票代码: {symbol}\n股票名称: 未知公司\n当前价格: N/A\n涨跌幅: N/A\n成交量: N/A"

        except Exception as e:
            logger.warning(f"⚠️ [基本面优化] 获取{symbol}基础信息失败: {e}")
            return f"股票代码: {symbol}\n股票名称: 未知公司\n当前价格: N/A\n涨跌幅: N/A\n成交量: N/A"

    def _generate_fundamentals_report(self, symbol: str, stock_data: str, analysis_modules: str = "standard") -> str:
        """基于股票数据生成真实的基本面分析报告
        
        Args:
            symbol: 股票代码
            stock_data: 股票数据
            analysis_modules: 分析模块级别 ("basic", "standard", "full", "detailed", "comprehensive")
        """

        # 添加详细的股票代码追踪日志
        logger.debug(f"🔍 [股票代码追踪] _generate_fundamentals_report 接收到的股票代码: '{symbol}' (类型: {type(symbol)})")
        logger.debug(f"🔍 [股票代码追踪] 股票代码长度: {len(str(symbol))}")
        logger.debug(f"🔍 [股票代码追踪] 股票代码字符: {list(str(symbol))}")
        logger.debug(f"🔍 [股票代码追踪] 接收到的股票数据前200字符: {stock_data[:200] if stock_data else 'None'}")

        # 从股票数据中提取信息
        company_name = "未知公司"
        current_price = "N/A"
        volume = "N/A"
        change_pct = "N/A"

        # 首先尝试从统一接口获取股票基本信息
        try:
            logger.debug(f"🔍 [股票代码追踪] 尝试获取{symbol}的基本信息...")
            from .interface import get_china_stock_info_unified
            stock_info = get_china_stock_info_unified(symbol)
            logger.debug(f"🔍 [股票代码追踪] 获取到的股票信息: {stock_info}")

            if "股票名称:" in stock_info:
                lines = stock_info.split('\n')
                for line in lines:
                    if "股票名称:" in line:
                        company_name = line.split(':')[1].strip()
                        logger.debug(f"🔍 [股票代码追踪] 从统一接口获取到股票名称: {company_name}")
                        break
        except Exception as e:
            logger.warning(f"⚠️ 获取股票基本信息失败: {e}")

        # 若仍缺失当前价格/涨跌幅/成交量，且启用app缓存，则直接读取 market_quotes 兜底
        try:
            if (current_price == "N/A" or change_pct == "N/A" or volume == "N/A"):
                from tradingagents.config.runtime_settings import use_app_cache_enabled  # type: ignore
                if use_app_cache_enabled(False):
                    from .cache.app_adapter import get_market_quote_dataframe
                    df_q = get_market_quote_dataframe(symbol)
                    if df_q is not None and not df_q.empty:
                        row_q = df_q.iloc[-1]
                        if current_price == "N/A" and row_q.get('close') is not None:
                            current_price = str(row_q.get('close'))
                            logger.debug(f"🔍 [股票代码追踪] 从market_quotes补齐当前价格: {current_price}")
                        if change_pct == "N/A" and row_q.get('pct_chg') is not None:
                            try:
                                change_pct = f"{float(row_q.get('pct_chg')):+.2f}%"
                            except Exception:
                                change_pct = str(row_q.get('pct_chg'))
                            logger.debug(f"🔍 [股票代码追踪] 从market_quotes补齐涨跌幅: {change_pct}")
                        if volume == "N/A" and row_q.get('volume') is not None:
                            volume = str(row_q.get('volume'))
                            logger.debug(f"🔍 [股票代码追踪] 从market_quotes补齐成交量: {volume}")
        except Exception as _qe:
            logger.debug(f"🔍 [股票代码追踪] 读取market_quotes失败（忽略）: {_qe}")

        # 然后从股票数据中提取价格信息
        if "股票名称:" in stock_data:
            lines = stock_data.split('\n')
            for line in lines:
                if "股票名称:" in line and company_name == "未知公司":
                    company_name = line.split(':')[1].strip()
                elif "当前价格:" in line:
                    current_price = line.split(':')[1].strip()
                elif "最新价格:" in line or "💰 最新价格:" in line:
                    # 兼容另一种模板输出
                    try:
                        current_price = line.split(':', 1)[1].strip().lstrip('¥').strip()
                    except Exception:
                        current_price = line.split(':')[-1].strip()
                elif "涨跌幅:" in line:
                    change_pct = line.split(':')[1].strip()
                elif "成交量:" in line:
                    volume = line.split(':')[1].strip()

        # 尝试从股票数据表格中提取最新价格信息
        if current_price == "N/A" and stock_data:
            try:
                lines = stock_data.split('\n')
                for i, line in enumerate(lines):
                    if "最新数据:" in line and i + 1 < len(lines):
                        # 查找数据行
                        for j in range(i + 1, min(i + 5, len(lines))):
                            data_line = lines[j].strip()
                            if data_line and not data_line.startswith('日期') and not data_line.startswith('-'):
                                # 尝试解析数据行
                                parts = data_line.split()
                                if len(parts) >= 4:
                                    try:
                                        # 假设格式: 日期 股票代码 开盘 收盘 最高 最低 成交量 成交额...
                                        current_price = parts[3]  # 收盘价
                                        logger.debug(f"🔍 [股票代码追踪] 从数据表格提取到收盘价: {current_price}")
                                        break
                                    except (IndexError, ValueError):
                                        continue
                        break
            except Exception as e:
                logger.debug(f"🔍 [股票代码追踪] 解析股票数据表格失败: {e}")

        # 根据股票代码判断行业和基本信息
        logger.debug(f"🔍 [股票代码追踪] 调用 _get_industry_info，传入参数: '{symbol}'")
        industry_info = self._get_industry_info(symbol)
        logger.debug(f"🔍 [股票代码追踪] _get_industry_info 返回结果: {industry_info}")

        # 尝试获取财务指标，如果失败则返回简化的基本面报告
        logger.debug(f"🔍 [股票代码追踪] 调用 _estimate_financial_metrics，传入参数: '{symbol}'")
        try:
            financial_estimates = self._estimate_financial_metrics(symbol, current_price)
            logger.debug(f"🔍 [股票代码追踪] _estimate_financial_metrics 返回结果: {financial_estimates}")
        except Exception as e:
            logger.warning(f"⚠️ [基本面分析] 无法获取财务指标: {e}")
            logger.info(f"📊 [基本面分析] 返回简化的基本面报告（无财务指标）")

            # 返回简化的基本面报告（不包含财务指标）
            simplified_report = f"""# 中国A股基本面分析报告 - {symbol} (简化版)

## 📊 基本信息
- **股票代码**: {symbol}
- **公司名称**: {company_name}
- **所属行业**: {industry_info.get('industry', '未知')}
- **当前价格**: {current_price}
- **涨跌幅**: {change_pct}
- **成交量**: {volume}

## 📈 行业分析
{industry_info.get('analysis', '暂无行业分析')}

## ⚠️ 数据说明
由于无法获取完整的财务数据，本报告仅包含基本价格信息和行业分析。
建议：
1. 查看公司最新财报获取详细财务数据
2. 关注行业整体走势
3. 结合技术分析进行综合判断

---
**生成时间**: {datetime.now(ZoneInfo(get_timezone_name())).strftime('%Y-%m-%d %H:%M:%S')}
**数据来源**: 基础市场数据
"""
            return simplified_report.strip()

        logger.debug(f"🔍 [股票代码追踪] 开始生成报告，使用股票代码: '{symbol}'")

        # 检查数据来源并生成相应说明
        data_source_note = ""
        data_source = financial_estimates.get('data_source', '')

        if any("（估算值）" in str(v) for v in financial_estimates.values() if isinstance(v, str)):
            data_source_note = "\n⚠️ **数据说明**: 部分财务指标为估算值，建议结合最新财报数据进行分析"
        elif data_source == "AKShare":
            data_source_note = "\n✅ **数据说明**: 财务指标基于AKShare真实财务数据计算"
        elif data_source == "Tushare":
            data_source_note = "\n✅ **数据说明**: 财务指标基于Tushare真实财务数据计算"
        else:
            data_source_note = "\n✅ **数据说明**: 财务指标基于真实财务数据计算"

        # 根据分析模块级别调整报告内容
        logger.debug(f"🔍 [基本面分析] 使用分析模块级别: {analysis_modules}")
        
        if analysis_modules == "basic":
            # 基础模式：只包含核心财务指标
            report = f"""# 中国A股基本面分析报告 - {symbol} (基础版)

## 📊 股票基本信息
- **股票代码**: {symbol}
- **股票名称**: {company_name}
- **当前股价**: {current_price}
- **涨跌幅**: {change_pct}
- **分析日期**: {datetime.now(ZoneInfo(get_timezone_name())).strftime('%Y年%m月%d日')}{data_source_note}

## 💰 核心财务指标
- **总市值**: {financial_estimates.get('total_mv', 'N/A')}
- **市盈率(PE)**: {financial_estimates.get('pe', 'N/A')}
- **市盈率TTM(PE_TTM)**: {financial_estimates.get('pe_ttm', 'N/A')}
- **市净率(PB)**: {financial_estimates.get('pb', 'N/A')}
- **净资产收益率(ROE)**: {financial_estimates.get('roe', 'N/A')}
- **资产负债率**: {financial_estimates.get('debt_ratio', 'N/A')}

## 💡 基础评估
- **基本面评分**: {financial_estimates['fundamental_score']}/10
- **风险等级**: {financial_estimates['risk_level']}

---
**重要声明**: 本报告基于公开数据和模型估算生成，仅供参考，不构成投资建议。
**数据来源**: {data_source if data_source else "多源数据"}数据接口
**生成时间**: {datetime.now(ZoneInfo(get_timezone_name())).strftime('%Y-%m-%d %H:%M:%S')}
"""
        elif analysis_modules in ["standard", "full"]:
            # 标准/完整模式：包含详细分析
            report = f"""# 中国A股基本面分析报告 - {symbol}

## 📊 股票基本信息
- **股票代码**: {symbol}
- **股票名称**: {company_name}
- **所属行业**: {industry_info['industry']}
- **市场板块**: {industry_info['market']}
- **当前股价**: {current_price}
- **涨跌幅**: {change_pct}
- **成交量**: {volume}
- **分析日期**: {datetime.now(ZoneInfo(get_timezone_name())).strftime('%Y年%m月%d日')}{data_source_note}

## 💰 财务数据分析

### 估值指标
- **总市值**: {financial_estimates.get('total_mv', 'N/A')}
- **市盈率(PE)**: {financial_estimates.get('pe', 'N/A')}
- **市盈率TTM(PE_TTM)**: {financial_estimates.get('pe_ttm', 'N/A')}
- **市净率(PB)**: {financial_estimates.get('pb', 'N/A')}
- **市销率(PS)**: {financial_estimates.get('ps', 'N/A')}
- **股息收益率**: {financial_estimates.get('dividend_yield', 'N/A')}

### 盈利能力指标
- **净资产收益率(ROE)**: {financial_estimates['roe']}
- **总资产收益率(ROA)**: {financial_estimates['roa']}
- **毛利率**: {financial_estimates['gross_margin']}
- **净利率**: {financial_estimates['net_margin']}

### 财务健康度
- **资产负债率**: {financial_estimates['debt_ratio']}
- **流动比率**: {financial_estimates['current_ratio']}
- **速动比率**: {financial_estimates['quick_ratio']}
- **现金比率**: {financial_estimates['cash_ratio']}

## 📈 行业分析
{industry_info['analysis']}

## 🎯 投资价值评估
### 估值水平分析
{self._analyze_valuation(financial_estimates)}

### 成长性分析
{self._analyze_growth_potential(symbol, industry_info)}

## 💡 投资建议
- **基本面评分**: {financial_estimates['fundamental_score']}/10
- **估值吸引力**: {financial_estimates['valuation_score']}/10
- **成长潜力**: {financial_estimates['growth_score']}/10
- **风险等级**: {financial_estimates['risk_level']}

{self._generate_investment_advice(financial_estimates, industry_info)}

---
**重要声明**: 本报告基于公开数据和模型估算生成，仅供参考，不构成投资建议。
**数据来源**: {data_source if data_source else "多源数据"}数据接口
**生成时间**: {datetime.now(ZoneInfo(get_timezone_name())).strftime('%Y-%m-%d %H:%M:%S')}
"""
        else:  # detailed, comprehensive
            # 详细/全面模式：包含最完整的分析
            report = f"""# 中国A股基本面分析报告 - {symbol} (全面版)

## 📊 股票基本信息
- **股票代码**: {symbol}
- **股票名称**: {company_name}
- **所属行业**: {industry_info['industry']}
- **市场板块**: {industry_info['market']}
- **当前股价**: {current_price}
- **涨跌幅**: {change_pct}
- **成交量**: {volume}
- **分析日期**: {datetime.now(ZoneInfo(get_timezone_name())).strftime('%Y年%m月%d日')}{data_source_note}

## 💰 财务数据分析

### 估值指标
- **总市值**: {financial_estimates.get('total_mv', 'N/A')}
- **市盈率(PE)**: {financial_estimates.get('pe', 'N/A')}
- **市盈率TTM(PE_TTM)**: {financial_estimates.get('pe_ttm', 'N/A')}
- **市净率(PB)**: {financial_estimates.get('pb', 'N/A')}
- **市销率(PS)**: {financial_estimates.get('ps', 'N/A')}
- **股息收益率**: {financial_estimates.get('dividend_yield', 'N/A')}

### 盈利能力指标
- **净资产收益率(ROE)**: {financial_estimates.get('roe', 'N/A')}
- **总资产收益率(ROA)**: {financial_estimates.get('roa', 'N/A')}
- **毛利率**: {financial_estimates.get('gross_margin', 'N/A')}
- **净利率**: {financial_estimates.get('net_margin', 'N/A')}

### 财务健康度
- **资产负债率**: {financial_estimates['debt_ratio']}
- **流动比率**: {financial_estimates['current_ratio']}
- **速动比率**: {financial_estimates['quick_ratio']}
- **现金比率**: {financial_estimates['cash_ratio']}

## 📈 行业分析

### 行业地位
{industry_info['analysis']}

### 竞争优势
- **市场份额**: {industry_info['market_share']}
- **品牌价值**: {industry_info['brand_value']}
- **技术优势**: {industry_info['tech_advantage']}

## 🎯 投资价值评估

### 估值水平分析
{self._analyze_valuation(financial_estimates)}

### 成长性分析
{self._analyze_growth_potential(symbol, industry_info)}

### 风险评估
{self._analyze_risks(symbol, financial_estimates, industry_info)}

## 💡 投资建议

### 综合评分
- **基本面评分**: {financial_estimates['fundamental_score']}/10
- **估值吸引力**: {financial_estimates['valuation_score']}/10
- **成长潜力**: {financial_estimates['growth_score']}/10
- **风险等级**: {financial_estimates['risk_level']}

### 操作建议
{self._generate_investment_advice(financial_estimates, industry_info)}

### 绝对估值
- **DCF估值**：基于现金流贴现的内在价值
- **资产价值**：净资产重估价值
- **分红收益率**：股息回报分析

## 风险分析
### 系统性风险
- **宏观经济风险**：经济周期对公司的影响
- **政策风险**：行业政策变化的影响
- **市场风险**：股市波动对估值的影响

### 非系统性风险
- **经营风险**：公司特有的经营风险
- **财务风险**：债务结构和偿债能力风险
- **管理风险**：管理层变动和决策风险

## 投资建议
### 综合评价
基于以上分析，该股票的投资价值评估：

**优势：**
- A股市场上市公司，监管相对完善
- 具备一定的市场地位和品牌价值
- 财务信息透明度较高

**风险：**
- 需要关注宏观经济环境变化
- 行业竞争加剧的影响
- 政策调整对业务的潜在影响

### 操作建议
- **投资策略**：建议采用价值投资策略，关注长期基本面
- **仓位建议**：根据风险承受能力合理配置仓位
- **关注指标**：重点关注ROE、PE、现金流等核心指标

---
**重要声明**: 本报告基于公开数据和模型估算生成，仅供参考，不构成投资建议。
实际投资决策请结合最新财报数据和专业分析师意见。

**数据来源**: {data_source if data_source else "多源数据"}数据接口 + 基本面分析模型
**生成时间**: {datetime.now(ZoneInfo(get_timezone_name())).strftime('%Y-%m-%d %H:%M:%S')}
"""

        return report

    def _get_industry_info(self, symbol: str) -> dict:
        """根据股票代码获取行业信息（优先使用数据库真实数据）"""

        # 添加详细的股票代码追踪日志
        logger.debug(f"🔍 [股票代码追踪] _get_industry_info 接收到的股票代码: '{symbol}' (类型: {type(symbol)})")
        logger.debug(f"🔍 [股票代码追踪] 股票代码长度: {len(str(symbol))}")
        logger.debug(f"🔍 [股票代码追踪] 股票代码字符: {list(str(symbol))}")

        # 首先尝试从数据库获取真实的行业信息
        try:
            from .cache.app_adapter import get_basics_from_cache
            doc = get_basics_from_cache(symbol)
            if doc:
                # 只记录关键字段，避免打印完整文档
                logger.debug(f"🔍 [股票代码追踪] 从数据库获取到基础信息: code={doc.get('code')}, name={doc.get('name')}, industry={doc.get('industry')}")

                # 规范化行业与板块（避免把"中小板/创业板"等板块值误作行业）
                board_labels = {'主板', '中小板', '创业板', '科创板'}
                raw_industry = (doc.get('industry') or doc.get('industry_name') or '').strip()
                sec_or_cat = (doc.get('sec') or doc.get('category') or '').strip()
                market_val = (doc.get('market') or '').strip()
                industry_val = raw_industry or sec_or_cat or '未知'

                # 如果industry字段是板块名，则将其用于market；industry改用更细分类（sec/category）
                if raw_industry in board_labels:
                    if not market_val:
                        market_val = raw_industry
                    if sec_or_cat:
                        industry_val = sec_or_cat
                    logger.debug(f"🔧 [字段归一化] industry原值='{raw_industry}' → 行业='{industry_val}', 市场/板块='{market_val}'")

                # 构建行业信息
                info = {
                    "industry": industry_val or '未知',
                    "market": market_val or doc.get('market', '未知'),
                    "type": self._get_market_type_by_code(symbol)
                }

                logger.debug(f"🔍 [股票代码追踪] 从数据库获取的行业信息: {info}")

                # 添加特殊股票的详细分析
                if symbol in self._get_special_stocks():
                    info.update(self._get_special_stocks()[symbol])
                else:
                    info.update({
                        "analysis": f"该股票属于{info['industry']}行业，在{info['market']}上市交易。",
                        "market_share": "待分析",
                        "brand_value": "待评估",
                        "tech_advantage": "待分析"
                    })

                return info

        except Exception as e:
            logger.warning(f"⚠️ 从数据库获取行业信息失败: {e}")

        # 备用方案：使用代码前缀判断（但修正了行业/市场的映射）
        logger.debug(f"🔍 [股票代码追踪] 使用备用方案，基于代码前缀判断")
        code_prefix = symbol[:3]
        logger.debug(f"🔍 [股票代码追踪] 提取的代码前缀: '{code_prefix}'")

        # 修正后的映射表：区分行业和市场板块
        market_map = {
            "000": {"market": "主板", "exchange": "深圳证券交易所", "type": "综合"},
            "001": {"market": "主板", "exchange": "深圳证券交易所", "type": "综合"},
            "002": {"market": "主板", "exchange": "深圳证券交易所", "type": "成长型"},  # 002开头现在也是主板
            "003": {"market": "创业板", "exchange": "深圳证券交易所", "type": "创新型"},
            "300": {"market": "创业板", "exchange": "深圳证券交易所", "type": "高科技"},
            "600": {"market": "主板", "exchange": "上海证券交易所", "type": "大盘蓝筹"},
            "601": {"market": "主板", "exchange": "上海证券交易所", "type": "大盘蓝筹"},
            "603": {"market": "主板", "exchange": "上海证券交易所", "type": "中小盘"},
            "688": {"market": "科创板", "exchange": "上海证券交易所", "type": "科技创新"},
        }

        market_info = market_map.get(code_prefix, {
            "market": "未知市场",
            "exchange": "未知交易所",
            "type": "综合"
        })

        info = {
            "industry": "未知",  # 无法从代码前缀准确判断具体行业
            "market": market_info["market"],
            "type": market_info["type"]
        }

        # 特殊股票的详细信息
        special_stocks = self._get_special_stocks()
        if symbol in special_stocks:
            info.update(special_stocks[symbol])
        else:
            info.update({
                "analysis": f"该股票在{info['market']}上市交易，具体行业信息需要进一步查询。",
                "market_share": "待分析",
                "brand_value": "待评估",
                "tech_advantage": "待分析"
            })

        return info

    def _get_market_type_by_code(self, symbol: str) -> str:
        """根据股票代码判断市场类型"""
        code_prefix = symbol[:3]
        type_map = {
            "000": "综合", "001": "综合", "002": "成长型", "003": "创新型",
            "300": "高科技", "600": "大盘蓝筹", "601": "大盘蓝筹",
            "603": "中小盘", "688": "科技创新"
        }
        return type_map.get(code_prefix, "综合")

    def _get_special_stocks(self) -> dict:
        """获取特殊股票的详细信息"""
        return {
            "000001": {
                "industry": "银行业",
                "analysis": "平安银行是中国领先的股份制商业银行，在零售银行业务方面具有显著优势。",
                "market_share": "股份制银行前列",
                "brand_value": "知名金融品牌",
                "tech_advantage": "金融科技创新领先"
            },
            "600036": {
                "industry": "银行业",
                "analysis": "招商银行是中国优质的股份制银行，零售银行业务和财富管理业务领先。",
                "market_share": "股份制银行龙头",
                "brand_value": "优质银行品牌",
                "tech_advantage": "数字化银行先锋"
            },
            "000002": {
                "industry": "房地产",
                "analysis": "万科A是中国房地产行业龙头企业，在住宅开发领域具有领先地位。",
                "market_share": "房地产行业前三",
                "brand_value": "知名地产品牌",
                "tech_advantage": "绿色建筑技术"
            },
            "002475": {
                "industry": "元器件",
                "analysis": "立讯精密是全球领先的精密制造服务商，主要从事连接器、声学、无线充电等产品的研发制造。",
                "market_share": "消费电子连接器龙头",
                "brand_value": "精密制造知名品牌",
                "tech_advantage": "精密制造技术领先"
            }
        }

    def _estimate_financial_metrics(self, symbol: str, current_price: str) -> dict:
        """获取真实财务指标（从 MongoDB、AKShare、Tushare 获取，失败则抛出异常）"""

        # 提取价格数值
        try:
            price_value = float(current_price.replace('¥', '').replace(',', ''))
        except:
            price_value = 10.0  # 默认值

        # 尝试获取真实财务数据
        real_metrics = self._get_real_financial_metrics(symbol, price_value)
        if real_metrics:
            logger.info(f"✅ 使用真实财务数据: {symbol}")
            return real_metrics

        # 如果无法获取真实数据，抛出异常
        error_msg = f"无法获取股票 {symbol} 的财务数据。已尝试所有数据源（MongoDB、AKShare、Tushare）均失败。"
        logger.error(f"❌ {error_msg}")
        raise ValueError(error_msg)

    def _get_real_financial_metrics(self, symbol: str, price_value: float) -> dict:
        """获取真实财务指标 - 优先使用数据库缓存，再使用API"""
        try:
            # 🔥 优先从 market_quotes 获取实时股价，替换传入的 price_value
            from tradingagents.config.database_manager import get_database_manager
            db_manager = get_database_manager()
            db_client = None

            if db_manager.is_mongodb_available():
                try:
                    db_client = db_manager.get_mongodb_client()
                    db = db_client['tradingagents']

                    # 标准化股票代码为6位
                    code6 = symbol.replace('.SH', '').replace('.SZ', '').zfill(6)

                    # 从 market_quotes 获取实时股价
                    quote = db.market_quotes.find_one({"code": code6})
                    if quote and quote.get("close"):
                        realtime_price = float(quote.get("close"))
                        logger.info(f"✅ 从 market_quotes 获取实时股价: {code6} = {realtime_price}元 (原价格: {price_value}元)")
                        price_value = realtime_price
                    else:
                        logger.info(f"⚠️ market_quotes 中未找到{code6}的实时股价，使用传入价格: {price_value}元")
                except Exception as e:
                    logger.warning(f"⚠️ 从 market_quotes 获取实时股价失败: {e}，使用传入价格: {price_value}元")
            else:
                logger.info(f"⚠️ MongoDB 不可用，使用传入价格: {price_value}元")

            # 第一优先级：从 MongoDB stock_financial_data 集合获取标准化财务数据
            from tradingagents.config.runtime_settings import use_app_cache_enabled
            if use_app_cache_enabled(False):
                logger.info(f"🔍 优先从 MongoDB stock_financial_data 集合获取{symbol}财务数据")

                # 直接从 MongoDB 获取标准化的财务数据
                from tradingagents.dataflows.cache.mongodb_cache_adapter import get_mongodb_cache_adapter
                adapter = get_mongodb_cache_adapter()
                financial_data = adapter.get_financial_data(symbol)

                if financial_data:
                    logger.info(f"✅ [财务数据] 从 stock_financial_data 集合获取{symbol}财务数据")
                    # 解析 MongoDB 标准化的财务数据
                    metrics = self._parse_mongodb_financial_data(financial_data, price_value)
                    if metrics:
                        logger.info(f"✅ MongoDB 财务数据解析成功，返回指标")
                        return metrics
                    else:
                        logger.warning(f"⚠️ MongoDB 财务数据解析失败")
                else:
                    logger.info(f"🔄 MongoDB 未找到{symbol}财务数据，尝试从 AKShare API 获取")
            else:
                logger.info(f"🔄 数据库缓存未启用，直接从AKShare API获取{symbol}财务数据")

            # 第二优先级：从AKShare API获取
            from .providers.china.akshare import get_akshare_provider
            import asyncio

            akshare_provider = get_akshare_provider()

            if akshare_provider.connected:
                # AKShare的get_financial_data是异步方法，需要使用asyncio运行
                loop = asyncio.get_event_loop()
                financial_data = loop.run_until_complete(akshare_provider.get_financial_data(symbol))

                if financial_data and any(not v.empty if hasattr(v, 'empty') else bool(v) for v in financial_data.values()):
                    logger.info(f"✅ AKShare财务数据获取成功: {symbol}")
                    # 获取股票基本信息（也是异步方法）
                    stock_info = loop.run_until_complete(akshare_provider.get_stock_basic_info(symbol))

                    # 解析AKShare财务数据
                    logger.debug(f"🔧 调用AKShare解析函数，股价: {price_value}")
                    metrics = self._parse_akshare_financial_data(financial_data, stock_info, price_value)
                    logger.debug(f"🔧 AKShare解析结果: {metrics}")
                    if metrics:
                        logger.info(f"✅ AKShare解析成功，返回指标")
                        # 缓存原始财务数据到数据库（而不是解析后的指标）
                        self._cache_raw_financial_data(symbol, financial_data, stock_info)
                        return metrics
                    else:
                        logger.warning(f"⚠️ AKShare解析失败，返回None")
                else:
                    logger.warning(f"⚠️ AKShare未获取到{symbol}财务数据，尝试Tushare")
            else:
                logger.warning(f"⚠️ AKShare未连接，尝试Tushare")

            # 第三优先级：使用Tushare数据源
            logger.info(f"🔄 使用Tushare备用数据源获取{symbol}财务数据")
            from .providers.china.tushare import get_tushare_provider
            import asyncio

            provider = get_tushare_provider()
            if not provider.connected:
                logger.debug(f"Tushare未连接，无法获取{symbol}真实财务数据")
                return None

            # 获取财务数据（异步方法）
            loop = asyncio.get_event_loop()
            financial_data = loop.run_until_complete(provider.get_financial_data(symbol))
            if not financial_data:
                logger.debug(f"未获取到{symbol}的财务数据")
                return None

            # 获取股票基本信息（异步方法）
            stock_info = loop.run_until_complete(provider.get_stock_basic_info(symbol))

            # 解析Tushare财务数据
            metrics = self._parse_financial_data(financial_data, stock_info, price_value)
            if metrics:
                # 缓存原始财务数据到数据库
                self._cache_raw_financial_data(symbol, financial_data, stock_info)
                return metrics

        except Exception as e:
            logger.debug(f"获取{symbol}真实财务数据失败: {e}")

        return None

    def _parse_mongodb_financial_data(self, financial_data: dict, price_value: float) -> dict:
        """解析 MongoDB 标准化的财务数据为指标"""
        try:
            logger.debug(f"📊 [财务数据] 开始解析 MongoDB 财务数据，包含字段: {list(financial_data.keys())}")

            metrics = {}

            # MongoDB 的 financial_data 是扁平化的结构，直接包含所有财务指标
            # 不再是嵌套的 {balance_sheet, income_statement, ...} 结构

            # 直接从 financial_data 中提取指标
            latest_indicators = financial_data

            # ROE - 净资产收益率 (添加范围验证)
            roe = latest_indicators.get('roe') or latest_indicators.get('roe_waa')
            if roe is not None and str(roe) != 'nan' and roe != '--':
                try:
                    roe_val = float(roe)
                    # ROE 通常在 -100% 到 100% 之间，极端情况可能超出
                    if -200 <= roe_val <= 200:
                        metrics["roe"] = f"{roe_val:.1f}%"
                    else:
                        logger.warning(f"⚠️ ROE 数据异常: {roe_val}，超出合理范围 [-200%, 200%]，设为 N/A")
                        metrics["roe"] = "N/A"
                except (ValueError, TypeError):
                    metrics["roe"] = "N/A"
            else:
                metrics["roe"] = "N/A"

            # ROA - 总资产收益率 (添加范围验证)
            roa = latest_indicators.get('roa') or latest_indicators.get('roa2')
            if roa is not None and str(roa) != 'nan' and roa != '--':
                try:
                    roa_val = float(roa)
                    # ROA 通常在 -50% 到 50% 之间
                    if -100 <= roa_val <= 100:
                        metrics["roa"] = f"{roa_val:.1f}%"
                    else:
                        logger.warning(f"⚠️ ROA 数据异常: {roa_val}，超出合理范围 [-100%, 100%]，设为 N/A")
                        metrics["roa"] = "N/A"
                except (ValueError, TypeError):
                    metrics["roa"] = "N/A"
            else:
                metrics["roa"] = "N/A"

            # 毛利率 - 添加范围验证
            gross_margin = latest_indicators.get('gross_margin')
            if gross_margin is not None and str(gross_margin) != 'nan' and gross_margin != '--':
                try:
                    gross_margin_val = float(gross_margin)
                    # 验证范围：毛利率应该在 -100% 到 100% 之间
                    # 如果超出范围，可能是数据错误（如存储的是绝对金额而不是百分比）
                    if -100 <= gross_margin_val <= 100:
                        metrics["gross_margin"] = f"{gross_margin_val:.1f}%"
                    else:
                        logger.warning(f"⚠️ 毛利率数据异常: {gross_margin_val}，超出合理范围 [-100%, 100%]，设为 N/A")
                        metrics["gross_margin"] = "N/A"
                except (ValueError, TypeError):
                    metrics["gross_margin"] = "N/A"
            else:
                metrics["gross_margin"] = "N/A"

            # 净利率 - 添加范围验证
            net_margin = latest_indicators.get('netprofit_margin')
            if net_margin is not None and str(net_margin) != 'nan' and net_margin != '--':
                try:
                    net_margin_val = float(net_margin)
                    # 验证范围：净利率应该在 -100% 到 100% 之间
                    if -100 <= net_margin_val <= 100:
                        metrics["net_margin"] = f"{net_margin_val:.1f}%"
                    else:
                        logger.warning(f"⚠️ 净利率数据异常: {net_margin_val}，超出合理范围 [-100%, 100%]，设为 N/A")
                        metrics["net_margin"] = "N/A"
                except (ValueError, TypeError):
                    metrics["net_margin"] = "N/A"
            else:
                metrics["net_margin"] = "N/A"

            # 计算 PE/PB - 优先使用实时计算，降级到静态数据
            # 同时获取 PE 和 PE_TTM 两个指标
            pe_value = None
            pe_ttm_value = None
            pb_value = None
            is_loss_stock = False  # 🔥 标记是否为亏损股

            try:
                # 优先使用实时计算
                from tradingagents.dataflows.realtime_metrics import get_pe_pb_with_fallback
                from tradingagents.config.database_manager import get_database_manager

                db_manager = get_database_manager()
                if db_manager.is_mongodb_available():
                    client = db_manager.get_mongodb_client()
                    # 从symbol中提取股票代码
                    stock_code = latest_indicators.get('code') or latest_indicators.get('symbol', '').replace('.SZ', '').replace('.SH', '')

                    logger.info(f"📊 [PE计算] 开始计算股票 {stock_code} 的PE/PB")

                    if stock_code:
                        logger.info(f"📊 [PE计算-第1层] 尝试实时计算 PE/PB (股票代码: {stock_code})")

                        # 获取实时PE/PB
                        realtime_metrics = get_pe_pb_with_fallback(stock_code, client)

                        if realtime_metrics:
                            # 获取市值数据（优先保存）
                            market_cap = realtime_metrics.get('market_cap')
                            if market_cap is not None and market_cap > 0:
                                is_realtime = realtime_metrics.get('is_realtime', False)
                                realtime_tag = " (实时)" if is_realtime else ""
                                metrics["total_mv"] = f"{market_cap:.2f}亿元{realtime_tag}"
                                logger.info(f"✅ [总市值获取成功] 总市值={market_cap:.2f}亿元 | 实时={is_realtime}")

                            # 使用实时PE（动态市盈率）
                            pe_value = realtime_metrics.get('pe')
                            if pe_value is not None and pe_value > 0:
                                is_realtime = realtime_metrics.get('is_realtime', False)
                                realtime_tag = " (实时)" if is_realtime else ""
                                metrics["pe"] = f"{pe_value:.1f}倍{realtime_tag}"

                                # 详细日志
                                price = realtime_metrics.get('price', 'N/A')
                                market_cap_log = realtime_metrics.get('market_cap', 'N/A')
                                source = realtime_metrics.get('source', 'unknown')
                                updated_at = realtime_metrics.get('updated_at', 'N/A')

                                logger.info(f"✅ [PE计算-第1层成功] PE={pe_value:.2f}倍 | 来源={source} | 实时={is_realtime}")
                                logger.info(f"   └─ 计算数据: 股价={price}元, 市值={market_cap_log}亿元, 更新时间={updated_at}")
                            elif pe_value is None:
                                # 🔥 PE 为 None，检查是否是亏损股
                                pe_ttm_check = latest_indicators.get('pe_ttm')
                                # pe_ttm 为 None、<= 0、'nan'、'--' 都认为是亏损股
                                if pe_ttm_check is None or pe_ttm_check <= 0 or str(pe_ttm_check) == 'nan' or pe_ttm_check == '--':
                                    is_loss_stock = True
                                    logger.info(f"⚠️ [PE计算-第1层] PE为None且pe_ttm={pe_ttm_check}，确认为亏损股")

                            # 使用实时PE_TTM（TTM市盈率）
                            pe_ttm_value = realtime_metrics.get('pe_ttm')
                            if pe_ttm_value is not None and pe_ttm_value > 0:
                                is_realtime = realtime_metrics.get('is_realtime', False)
                                realtime_tag = " (实时)" if is_realtime else ""
                                metrics["pe_ttm"] = f"{pe_ttm_value:.1f}倍{realtime_tag}"
                                logger.info(f"✅ [PE_TTM计算-第1层成功] PE_TTM={pe_ttm_value:.2f}倍 | 来源={source} | 实时={is_realtime}")
                            elif pe_ttm_value is None and not is_loss_stock:
                                # 🔥 PE_TTM 为 None，再次检查是否是亏损股
                                pe_ttm_check = latest_indicators.get('pe_ttm')
                                # pe_ttm 为 None、<= 0、'nan'、'--' 都认为是亏损股
                                if pe_ttm_check is None or pe_ttm_check <= 0 or str(pe_ttm_check) == 'nan' or pe_ttm_check == '--':
                                    is_loss_stock = True
                                    logger.info(f"⚠️ [PE_TTM计算-第1层] PE_TTM为None且pe_ttm={pe_ttm_check}，确认为亏损股")

                            # 使用实时PB
                            pb_value = realtime_metrics.get('pb')
                            if pb_value is not None and pb_value > 0:
                                is_realtime = realtime_metrics.get('is_realtime', False)
                                realtime_tag = " (实时)" if is_realtime else ""
                                metrics["pb"] = f"{pb_value:.2f}倍{realtime_tag}"
                                logger.info(f"✅ [PB计算-第1层成功] PB={pb_value:.2f}倍 | 来源={realtime_metrics.get('source')} | 实时={is_realtime}")
                        else:
                            # 🔥 检查是否因为亏损导致返回 None
                            # 从 stock_basic_info 获取 pe_ttm 判断是否亏损
                            pe_ttm_static = latest_indicators.get('pe_ttm')
                            # pe_ttm 为 None、<= 0、'nan'、'--' 都认为是亏损股
                            if pe_ttm_static is None or pe_ttm_static <= 0 or str(pe_ttm_static) == 'nan' or pe_ttm_static == '--':
                                is_loss_stock = True
                                logger.info(f"⚠️ [PE计算-第1层失败] 检测到亏损股（pe_ttm={pe_ttm_static}），跳过降级计算")
                            else:
                                logger.warning(f"⚠️ [PE计算-第1层失败] 实时计算返回空结果，将尝试降级计算")

            except Exception as e:
                logger.warning(f"⚠️ [PE计算-第1层异常] 实时计算失败: {e}，将尝试降级计算")

            # 如果实时计算失败，尝试从 latest_indicators 获取总市值
            if "total_mv" not in metrics:
                logger.info(f"📊 [总市值-第2层] 尝试从 stock_basic_info 获取")
                total_mv_static = latest_indicators.get('total_mv')
                if total_mv_static is not None and total_mv_static > 0:
                    metrics["total_mv"] = f"{total_mv_static:.2f}亿元"
                    logger.info(f"✅ [总市值-第2层成功] 总市值={total_mv_static:.2f}亿元 (来源: stock_basic_info)")
                else:
                    # 尝试从 money_cap 计算（万元转亿元）
                    money_cap = latest_indicators.get('money_cap')
                    if money_cap is not None and money_cap > 0:
                        total_mv_yi = money_cap / 10000
                        metrics["total_mv"] = f"{total_mv_yi:.2f}亿元"
                        logger.info(f"✅ [总市值-第3层成功] 总市值={total_mv_yi:.2f}亿元 (从money_cap转换)")
                    else:
                        metrics["total_mv"] = "N/A"
                        logger.warning(f"⚠️ [总市值-全部失败] 无可用总市值数据")

            # 如果实时计算失败，尝试传统计算方式
            if pe_value is None:
                # 🔥 如果已经确认是亏损股，直接设置 PE 为 N/A，不再尝试降级计算
                if is_loss_stock:
                    metrics["pe"] = "N/A"
                    logger.info(f"⚠️ [PE计算-亏损股] 已确认为亏损股，PE设置为N/A，跳过第2层计算")
                else:
                    logger.info(f"📊 [PE计算-第2层] 尝试使用市值/净利润计算")

<<<<<<< HEAD
                # 🔥 关键修复：检查净利率，如果为负数则公司亏损，不计算PE
                net_margin = latest_indicators.get('netprofit_margin')
                is_loss = False
                if net_margin is not None and str(net_margin) != 'nan' and net_margin != '--':
                    try:
                        net_margin_val = float(net_margin)
                        if net_margin_val < 0:
                            is_loss = True
                            logger.info(f"   ⚠️ 净利率为负({net_margin_val:.2f}%)，公司亏损，PE设为N/A")
                    except (ValueError, TypeError):
                        pass

                if is_loss:
                    metrics["pe"] = "N/A（亏损）"
                    logger.info(f"✅ [PE计算-第2层完成] PE=N/A（亏损）")
                else:
                    net_profit = latest_indicators.get('net_profit')
=======
                    net_profit = latest_indicators.get('net_profit')

                    # 🔥 关键修复：检查净利润是否为正数（亏损股不计算PE）
>>>>>>> 874c0677
                    if net_profit and net_profit > 0:
                        try:
                            # 使用市值/净利润计算PE
                            money_cap = latest_indicators.get('money_cap')
                            if money_cap and money_cap > 0:
                                pe_calculated = money_cap / net_profit
                                metrics["pe"] = f"{pe_calculated:.1f}倍"
                                logger.info(f"✅ [PE计算-第2层成功] PE={pe_calculated:.2f}倍")
                                logger.info(f"   └─ 计算公式: 市值({money_cap}万元) / 净利润({net_profit}万元)")
                            else:
                                logger.warning(f"⚠️ [PE计算-第2层失败] 市值无效: {money_cap}，尝试第3层")

<<<<<<< HEAD
                                # 第三层降级：直接使用 latest_indicators 中的 pe 字段
                                pe_static = latest_indicators.get('pe')
                                if pe_static is not None and str(pe_static) != 'nan' and pe_static != '--':
                                    try:
                                        metrics["pe"] = f"{float(pe_static):.1f}倍"
                                        logger.info(f"✅ [PE计算-第3层成功] 使用静态PE: {metrics['pe']}")
                                        logger.info(f"   └─ 数据来源: stock_basic_info.pe")
=======
                                # 第三层降级：直接使用 latest_indicators 中的 pe 字段（仅当为正数时）
                                pe_static = latest_indicators.get('pe')
                                if pe_static is not None and str(pe_static) != 'nan' and pe_static != '--':
                                    try:
                                        pe_float = float(pe_static)
                                        # 🔥 只接受正数的 PE
                                        if pe_float > 0:
                                            metrics["pe"] = f"{pe_float:.1f}倍"
                                            logger.info(f"✅ [PE计算-第3层成功] 使用静态PE: {metrics['pe']}")
                                            logger.info(f"   └─ 数据来源: stock_basic_info.pe")
                                        else:
                                            metrics["pe"] = "N/A"
                                            logger.info(f"⚠️ [PE计算-第3层跳过] 静态PE为负数或零（亏损股）: {pe_float}")
>>>>>>> 874c0677
                                    except (ValueError, TypeError):
                                        metrics["pe"] = "N/A"
                                        logger.error(f"❌ [PE计算-第3层失败] 静态PE格式错误: {pe_static}")
                                else:
                                    metrics["pe"] = "N/A"
                                    logger.error(f"❌ [PE计算-全部失败] 无可用PE数据")
                        except (ValueError, TypeError, ZeroDivisionError) as e:
<<<<<<< HEAD
                            metrics["pe"] = "N/A"
                            logger.error(f"❌ [PE计算-第2层异常] 计算失败: {e}")
                    else:
                        logger.warning(f"⚠️ [PE计算-第2层跳过] 净利润无效: {net_profit}，尝试第3层")

                        # 第三层降级：直接使用 latest_indicators 中的 pe 字段
                        pe_static = latest_indicators.get('pe')
                        if pe_static is not None and str(pe_static) != 'nan' and pe_static != '--':
                            try:
                                metrics["pe"] = f"{float(pe_static):.1f}倍"
                                logger.info(f"✅ [PE计算-第3层成功] 使用静态PE: {metrics['pe']}")
                                logger.info(f"   └─ 数据来源: stock_basic_info.pe")
                            except (ValueError, TypeError):
                                metrics["pe"] = "N/A"
                                logger.error(f"❌ [PE计算-第3层失败] 静态PE格式错误: {pe_static}")
                        else:
                            metrics["pe"] = "N/A"
=======
                            metrics["pe"] = "N/A"
                            logger.error(f"❌ [PE计算-第2层异常] 计算失败: {e}")
                    elif net_profit and net_profit < 0:
                        # 🔥 亏损股：PE 设置为 N/A
                        metrics["pe"] = "N/A"
                        logger.info(f"⚠️ [PE计算-亏损股] 净利润为负数（{net_profit}万元），PE设置为N/A")
                    else:
                        logger.warning(f"⚠️ [PE计算-第2层跳过] 净利润无效: {net_profit}，尝试第3层")

                        # 第三层降级：直接使用 latest_indicators 中的 pe 字段（仅当为正数时）
                        pe_static = latest_indicators.get('pe')
                        if pe_static is not None and str(pe_static) != 'nan' and pe_static != '--':
                            try:
                                pe_float = float(pe_static)
                                # 🔥 只接受正数的 PE
                                if pe_float > 0:
                                    metrics["pe"] = f"{pe_float:.1f}倍"
                                    logger.info(f"✅ [PE计算-第3层成功] 使用静态PE: {metrics['pe']}")
                                    logger.info(f"   └─ 数据来源: stock_basic_info.pe")
                                else:
                                    metrics["pe"] = "N/A"
                                    logger.info(f"⚠️ [PE计算-第3层跳过] 静态PE为负数或零（亏损股）: {pe_float}")
                            except (ValueError, TypeError):
                                metrics["pe"] = "N/A"
                                logger.error(f"❌ [PE计算-第3层失败] 静态PE格式错误: {pe_static}")
                        else:
                            metrics["pe"] = "N/A"
>>>>>>> 874c0677
                            logger.error(f"❌ [PE计算-全部失败] 无可用PE数据")

            # 如果 PE_TTM 未获取到，尝试从静态数据获取
            if pe_ttm_value is None:
                # 🔥 如果已经确认是亏损股，直接设置 PE_TTM 为 N/A
                if is_loss_stock:
                    metrics["pe_ttm"] = "N/A"
                    logger.info(f"⚠️ [PE_TTM计算-亏损股] 已确认为亏损股，PE_TTM设置为N/A")
                else:
                    logger.info(f"📊 [PE_TTM计算-第2层] 尝试从静态数据获取")
                    pe_ttm_static = latest_indicators.get('pe_ttm')
                    if pe_ttm_static is not None and str(pe_ttm_static) != 'nan' and pe_ttm_static != '--':
                        try:
                            pe_ttm_float = float(pe_ttm_static)
                            # 🔥 只接受正数的 PE_TTM（亏损股不显示PE_TTM）
                            if pe_ttm_float > 0:
                                metrics["pe_ttm"] = f"{pe_ttm_float:.1f}倍"
                                logger.info(f"✅ [PE_TTM计算-第2层成功] 使用静态PE_TTM: {metrics['pe_ttm']}")
                                logger.info(f"   └─ 数据来源: stock_basic_info.pe_ttm")
                            else:
                                metrics["pe_ttm"] = "N/A"
                                logger.info(f"⚠️ [PE_TTM计算-第2层跳过] 静态PE_TTM为负数或零（亏损股）: {pe_ttm_float}")
                        except (ValueError, TypeError):
                            metrics["pe_ttm"] = "N/A"
                            logger.error(f"❌ [PE_TTM计算-第2层失败] 静态PE_TTM格式错误: {pe_ttm_static}")
                    else:
                        metrics["pe_ttm"] = "N/A"
                        logger.warning(f"⚠️ [PE_TTM计算-全部失败] 无可用PE_TTM数据")

            if pb_value is None:
                total_equity = latest_indicators.get('total_hldr_eqy_exc_min_int')
                if total_equity and total_equity > 0:
                    try:
                        # 使用市值/净资产计算PB
                        money_cap = latest_indicators.get('money_cap')
                        if money_cap and money_cap > 0:
                            # 注意单位转换：money_cap 是万元，total_equity 是元
                            # PB = 市值(万元) * 10000 / 净资产(元)
                            pb_calculated = (money_cap * 10000) / total_equity
                            metrics["pb"] = f"{pb_calculated:.2f}倍"
                            logger.info(f"✅ [PB计算-第2层成功] PB={pb_calculated:.2f}倍")
                            logger.info(f"   └─ 计算公式: 市值{money_cap}万元 * 10000 / 净资产{total_equity}元 = {metrics['pb']}")
                        else:
                            # 第三层降级：直接使用 latest_indicators 中的 pb 字段
                            pb_static = latest_indicators.get('pb') or latest_indicators.get('pb_mrq')
                            if pb_static is not None and str(pb_static) != 'nan' and pb_static != '--':
                                try:
                                    metrics["pb"] = f"{float(pb_static):.2f}倍"
                                    logger.info(f"✅ [PB计算-第3层成功] 使用静态PB: {metrics['pb']}")
                                    logger.info(f"   └─ 数据来源: stock_basic_info.pb")
                                except (ValueError, TypeError):
                                    metrics["pb"] = "N/A"
                            else:
                                metrics["pb"] = "N/A"
                    except (ValueError, TypeError, ZeroDivisionError) as e:
                        logger.error(f"❌ [PB计算-第2层异常] 计算失败: {e}")
                        metrics["pb"] = "N/A"
                else:
                    # 第三层降级：直接使用 latest_indicators 中的 pb 字段
                    pb_static = latest_indicators.get('pb') or latest_indicators.get('pb_mrq')
                    if pb_static is not None and str(pb_static) != 'nan' and pb_static != '--':
                        try:
                            metrics["pb"] = f"{float(pb_static):.2f}倍"
                            logger.info(f"✅ [PB计算-第3层成功] 使用静态PB: {metrics['pb']}")
                            logger.info(f"   └─ 数据来源: stock_basic_info.pb")
                        except (ValueError, TypeError):
                            metrics["pb"] = "N/A"
                    else:
                        metrics["pb"] = "N/A"

            # 资产负债率
            debt_ratio = latest_indicators.get('debt_to_assets')
            if debt_ratio is not None and str(debt_ratio) != 'nan' and debt_ratio != '--':
                try:
                    metrics["debt_ratio"] = f"{float(debt_ratio):.1f}%"
                except (ValueError, TypeError):
                    metrics["debt_ratio"] = "N/A"
            else:
                metrics["debt_ratio"] = "N/A"

            # 计算 PS - 市销率（使用TTM营业收入）
            # 优先使用 TTM 营业收入，如果没有则使用单期营业收入
            revenue_ttm = latest_indicators.get('revenue_ttm')
            revenue = latest_indicators.get('revenue')

            # 选择使用哪个营业收入数据
            revenue_for_ps = revenue_ttm if revenue_ttm and revenue_ttm > 0 else revenue
            revenue_type = "TTM" if revenue_ttm and revenue_ttm > 0 else "单期"

            if revenue_for_ps and revenue_for_ps > 0:
                try:
                    # 使用市值/营业收入计算PS
                    money_cap = latest_indicators.get('money_cap')
                    if money_cap and money_cap > 0:
                        ps_calculated = money_cap / revenue_for_ps
                        metrics["ps"] = f"{ps_calculated:.2f}倍"
                        logger.debug(f"✅ 计算PS({revenue_type}): 市值{money_cap}万元 / 营业收入{revenue_for_ps}万元 = {metrics['ps']}")
                    else:
                        metrics["ps"] = "N/A"
                except (ValueError, TypeError, ZeroDivisionError):
                    metrics["ps"] = "N/A"
            else:
                metrics["ps"] = "N/A"

            # 股息收益率 - 暂时设为N/A，需要股息数据
            metrics["dividend_yield"] = "N/A"
            metrics["current_ratio"] = latest_indicators.get('current_ratio', 'N/A')
            metrics["quick_ratio"] = latest_indicators.get('quick_ratio', 'N/A')
            metrics["cash_ratio"] = latest_indicators.get('cash_ratio', 'N/A')

            # 添加评分字段（使用默认值）
            metrics["fundamental_score"] = 7.0  # 基于真实数据的默认评分
            metrics["valuation_score"] = 6.5
            metrics["growth_score"] = 7.0
            metrics["risk_level"] = "中等"

            logger.info(f"✅ MongoDB 财务数据解析成功: ROE={metrics.get('roe')}, ROA={metrics.get('roa')}, 毛利率={metrics.get('gross_margin')}, 净利率={metrics.get('net_margin')}")
            return metrics

        except Exception as e:
            logger.error(f"❌ MongoDB财务数据解析失败: {e}", exc_info=True)
            return None

    def _parse_akshare_financial_data(self, financial_data: dict, stock_info: dict, price_value: float) -> dict:
        """解析AKShare财务数据为指标"""
        try:
            # 获取最新的财务数据
            balance_sheet = financial_data.get('balance_sheet', [])
            income_statement = financial_data.get('income_statement', [])
            cash_flow = financial_data.get('cash_flow', [])
            main_indicators = financial_data.get('main_indicators')

            # main_indicators 可能是 DataFrame 或 list（to_dict('records') 的结果）
            if main_indicators is None:
                logger.warning("AKShare主要财务指标为空")
                return None

            # 检查是否为空
            if isinstance(main_indicators, list):
                if not main_indicators:
                    logger.warning("AKShare主要财务指标列表为空")
                    return None
                # 列表格式：[{指标: 值, ...}, ...]
                # 转换为 DataFrame 以便统一处理
                import pandas as pd
                main_indicators = pd.DataFrame(main_indicators)
            elif hasattr(main_indicators, 'empty') and main_indicators.empty:
                logger.warning("AKShare主要财务指标DataFrame为空")
                return None

            # main_indicators是DataFrame，需要转换为字典格式便于查找
            # 获取最新数据列（第3列，索引为2）
            latest_col = main_indicators.columns[2] if len(main_indicators.columns) > 2 else None
            if not latest_col:
                logger.warning("AKShare主要财务指标缺少数据列")
                return None

            logger.info(f"📅 使用AKShare最新数据期间: {latest_col}")

            # 创建指标名称到值的映射
            indicators_dict = {}
            for _, row in main_indicators.iterrows():
                indicator_name = row['指标']
                value = row[latest_col]
                indicators_dict[indicator_name] = value

            logger.debug(f"AKShare主要财务指标数量: {len(indicators_dict)}")

            # 计算财务指标
            metrics = {}

            # 🔥 优先尝试使用实时 PE/PB 计算（与 MongoDB 解析保持一致）
            pe_value = None
            pe_ttm_value = None
            pb_value = None

            try:
                # 获取股票代码
                stock_code = stock_info.get('code', '').replace('.SH', '').replace('.SZ', '').zfill(6)
                if stock_code:
                    logger.info(f"📊 [AKShare-PE计算-第1层] 尝试使用实时PE/PB计算: {stock_code}")

                    from tradingagents.config.database_manager import get_database_manager
                    from tradingagents.dataflows.realtime_metrics import get_pe_pb_with_fallback

                    db_manager = get_database_manager()
                    if db_manager.is_mongodb_available():
                        client = db_manager.get_mongodb_client()

                        # 获取实时PE/PB
                        realtime_metrics = get_pe_pb_with_fallback(stock_code, client)

                        if realtime_metrics:
                            # 获取总市值
                            market_cap = realtime_metrics.get('market_cap')
                            if market_cap is not None and market_cap > 0:
                                is_realtime = realtime_metrics.get('is_realtime', False)
                                realtime_tag = " (实时)" if is_realtime else ""
                                metrics["total_mv"] = f"{market_cap:.2f}亿元{realtime_tag}"
                                logger.info(f"✅ [AKShare-总市值获取成功] 总市值={market_cap:.2f}亿元 | 实时={is_realtime}")

                            # 使用实时PE
                            pe_value = realtime_metrics.get('pe')
                            if pe_value is not None and pe_value > 0:
                                is_realtime = realtime_metrics.get('is_realtime', False)
                                realtime_tag = " (实时)" if is_realtime else ""
                                metrics["pe"] = f"{pe_value:.1f}倍{realtime_tag}"
                                logger.info(f"✅ [AKShare-PE计算-第1层成功] PE={pe_value:.2f}倍 | 来源={realtime_metrics.get('source')} | 实时={is_realtime}")

                            # 使用实时PE_TTM
                            pe_ttm_value = realtime_metrics.get('pe_ttm')
                            if pe_ttm_value is not None and pe_ttm_value > 0:
                                is_realtime = realtime_metrics.get('is_realtime', False)
                                realtime_tag = " (实时)" if is_realtime else ""
                                metrics["pe_ttm"] = f"{pe_ttm_value:.1f}倍{realtime_tag}"
                                logger.info(f"✅ [AKShare-PE_TTM计算-第1层成功] PE_TTM={pe_ttm_value:.2f}倍")

                            # 使用实时PB
                            pb_value = realtime_metrics.get('pb')
                            if pb_value is not None and pb_value > 0:
                                is_realtime = realtime_metrics.get('is_realtime', False)
                                realtime_tag = " (实时)" if is_realtime else ""
                                metrics["pb"] = f"{pb_value:.2f}倍{realtime_tag}"
                                logger.info(f"✅ [AKShare-PB计算-第1层成功] PB={pb_value:.2f}倍")
                        else:
                            logger.warning(f"⚠️ [AKShare-PE计算-第1层失败] 实时计算返回空结果，将尝试降级计算")
            except Exception as e:
                logger.warning(f"⚠️ [AKShare-PE计算-第1层异常] 实时计算失败: {e}，将尝试降级计算")

            # 获取ROE - 直接从指标中获取
            roe_value = indicators_dict.get('净资产收益率(ROE)')
            if roe_value is not None and str(roe_value) != 'nan' and roe_value != '--':
                try:
                    roe_val = float(roe_value)
                    # ROE通常是百分比形式
                    metrics["roe"] = f"{roe_val:.1f}%"
                    logger.debug(f"✅ 获取ROE: {metrics['roe']}")
                except (ValueError, TypeError):
                    metrics["roe"] = "N/A"
            else:
                metrics["roe"] = "N/A"

            # 如果实时计算失败，尝试从 stock_info 获取总市值
            if "total_mv" not in metrics:
                logger.info(f"📊 [AKShare-总市值-第2层] 尝试从 stock_info 获取")
                total_mv_static = stock_info.get('total_mv')
                if total_mv_static is not None and total_mv_static > 0:
                    metrics["total_mv"] = f"{total_mv_static:.2f}亿元"
                    logger.info(f"✅ [AKShare-总市值-第2层成功] 总市值={total_mv_static:.2f}亿元")
                else:
                    metrics["total_mv"] = "N/A"
                    logger.warning(f"⚠️ [AKShare-总市值-全部失败] 无可用总市值数据")

            # 🔥 如果实时计算失败，降级到传统计算方式
            if pe_value is None:
                logger.info(f"📊 [AKShare-PE计算-第2层] 尝试使用股价/EPS计算")

                # 计算 PE - 优先使用 TTM 数据
                # 尝试从 main_indicators DataFrame 计算 TTM EPS
                ttm_eps = None
                try:
                    # main_indicators 是 DataFrame，包含多期数据
                    # 尝试计算 TTM EPS
                    if '基本每股收益' in main_indicators['指标'].values:
                        # 提取基本每股收益的所有期数数据
                        eps_row = main_indicators[main_indicators['指标'] == '基本每股收益']
                        if not eps_row.empty:
                            # 获取所有数值列（排除'指标'列）
                            value_cols = [col for col in eps_row.columns if col != '指标']

                            # 构建 DataFrame 用于 TTM 计算
                            import pandas as pd
                            eps_data = []
                            for col in value_cols:
                                eps_val = eps_row[col].iloc[0]
                                if eps_val is not None and str(eps_val) != 'nan' and eps_val != '--':
                                    eps_data.append({'报告期': col, '基本每股收益': eps_val})

                            if len(eps_data) >= 2:
                                eps_df = pd.DataFrame(eps_data)
                                # 使用 TTM 计算函数
                                from scripts.sync_financial_data import _calculate_ttm_metric
                                ttm_eps = _calculate_ttm_metric(eps_df, '基本每股收益')
                                if ttm_eps:
                                    logger.info(f"✅ 计算 TTM EPS: {ttm_eps:.4f} 元")
                except Exception as e:
                    logger.debug(f"计算 TTM EPS 失败: {e}")

                # 使用 TTM EPS 或单期 EPS 计算 PE
                eps_for_pe = ttm_eps if ttm_eps else None
                pe_type = "TTM" if ttm_eps else "单期"

                if not eps_for_pe:
                    # 降级到单期 EPS
                    eps_value = indicators_dict.get('基本每股收益')
                    if eps_value is not None and str(eps_value) != 'nan' and eps_value != '--':
                        try:
                            eps_for_pe = float(eps_value)
                        except (ValueError, TypeError):
                            pass

                if eps_for_pe and eps_for_pe > 0:
                    pe_val = price_value / eps_for_pe
                    metrics["pe"] = f"{pe_val:.1f}倍"
                    logger.info(f"✅ [AKShare-PE计算-第2层成功] PE({pe_type}): 股价{price_value} / EPS{eps_for_pe:.4f} = {metrics['pe']}")
                elif eps_for_pe and eps_for_pe <= 0:
                    metrics["pe"] = "N/A（亏损）"
                    logger.warning(f"⚠️ [AKShare-PE计算-第2层失败] 亏损股票，EPS={eps_for_pe}")
                else:
                    metrics["pe"] = "N/A"
                    logger.error(f"❌ [AKShare-PE计算-全部失败] 无可用EPS数据")

            # 🔥 如果实时PB计算失败，降级到传统计算方式
            if pb_value is None:
                logger.info(f"📊 [AKShare-PB计算-第2层] 尝试使用股价/BPS计算")

                # 获取每股净资产 - 用于计算PB
                bps_value = indicators_dict.get('每股净资产_最新股数')
                if bps_value is not None and str(bps_value) != 'nan' and bps_value != '--':
                    try:
                        bps_val = float(bps_value)
                        if bps_val > 0:
                            # 计算PB = 股价 / 每股净资产
                            pb_val = price_value / bps_val
                            metrics["pb"] = f"{pb_val:.2f}倍"
                            logger.info(f"✅ [AKShare-PB计算-第2层成功] PB: 股价{price_value} / BPS{bps_val} = {metrics['pb']}")
                        else:
                            metrics["pb"] = "N/A"
                            logger.warning(f"⚠️ [AKShare-PB计算-第2层失败] BPS无效: {bps_val}")
                    except (ValueError, TypeError) as e:
                        metrics["pb"] = "N/A"
                        logger.error(f"❌ [AKShare-PB计算-第2层异常] {e}")
                else:
                    metrics["pb"] = "N/A"
                    logger.error(f"❌ [AKShare-PB计算-全部失败] 无可用BPS数据")

            # 尝试获取其他指标
            # 总资产收益率(ROA)
            roa_value = indicators_dict.get('总资产报酬率')
            if roa_value is not None and str(roa_value) != 'nan' and roa_value != '--':
                try:
                    roa_val = float(roa_value)
                    metrics["roa"] = f"{roa_val:.1f}%"
                except (ValueError, TypeError):
                    metrics["roa"] = "N/A"
            else:
                metrics["roa"] = "N/A"

            # 毛利率
            gross_margin_value = indicators_dict.get('毛利率')
            if gross_margin_value is not None and str(gross_margin_value) != 'nan' and gross_margin_value != '--':
                try:
                    gross_margin_val = float(gross_margin_value)
                    metrics["gross_margin"] = f"{gross_margin_val:.1f}%"
                except (ValueError, TypeError):
                    metrics["gross_margin"] = "N/A"
            else:
                metrics["gross_margin"] = "N/A"

            # 销售净利率
            net_margin_value = indicators_dict.get('销售净利率')
            if net_margin_value is not None and str(net_margin_value) != 'nan' and net_margin_value != '--':
                try:
                    net_margin_val = float(net_margin_value)
                    metrics["net_margin"] = f"{net_margin_val:.1f}%"
                except (ValueError, TypeError):
                    metrics["net_margin"] = "N/A"
            else:
                metrics["net_margin"] = "N/A"

            # 资产负债率
            debt_ratio_value = indicators_dict.get('资产负债率')
            if debt_ratio_value is not None and str(debt_ratio_value) != 'nan' and debt_ratio_value != '--':
                try:
                    debt_ratio_val = float(debt_ratio_value)
                    metrics["debt_ratio"] = f"{debt_ratio_val:.1f}%"
                except (ValueError, TypeError):
                    metrics["debt_ratio"] = "N/A"
            else:
                metrics["debt_ratio"] = "N/A"

            # 流动比率
            current_ratio_value = indicators_dict.get('流动比率')
            if current_ratio_value is not None and str(current_ratio_value) != 'nan' and current_ratio_value != '--':
                try:
                    current_ratio_val = float(current_ratio_value)
                    metrics["current_ratio"] = f"{current_ratio_val:.2f}"
                except (ValueError, TypeError):
                    metrics["current_ratio"] = "N/A"
            else:
                metrics["current_ratio"] = "N/A"

            # 速动比率
            quick_ratio_value = indicators_dict.get('速动比率')
            if quick_ratio_value is not None and str(quick_ratio_value) != 'nan' and quick_ratio_value != '--':
                try:
                    quick_ratio_val = float(quick_ratio_value)
                    metrics["quick_ratio"] = f"{quick_ratio_val:.2f}"
                except (ValueError, TypeError):
                    metrics["quick_ratio"] = "N/A"
            else:
                metrics["quick_ratio"] = "N/A"

            # 计算 PS - 市销率（优先使用 TTM 营业收入）
            # 尝试从 main_indicators DataFrame 计算 TTM 营业收入
            ttm_revenue = None
            try:
                if '营业收入' in main_indicators['指标'].values:
                    revenue_row = main_indicators[main_indicators['指标'] == '营业收入']
                    if not revenue_row.empty:
                        value_cols = [col for col in revenue_row.columns if col != '指标']

                        import pandas as pd
                        revenue_data = []
                        for col in value_cols:
                            rev_val = revenue_row[col].iloc[0]
                            if rev_val is not None and str(rev_val) != 'nan' and rev_val != '--':
                                revenue_data.append({'报告期': col, '营业收入': rev_val})

                        if len(revenue_data) >= 2:
                            revenue_df = pd.DataFrame(revenue_data)
                            from scripts.sync_financial_data import _calculate_ttm_metric
                            ttm_revenue = _calculate_ttm_metric(revenue_df, '营业收入')
                            if ttm_revenue:
                                logger.info(f"✅ 计算 TTM 营业收入: {ttm_revenue:.2f} 万元")
            except Exception as e:
                logger.debug(f"计算 TTM 营业收入失败: {e}")

            # 计算 PS
            revenue_for_ps = ttm_revenue if ttm_revenue else None
            ps_type = "TTM" if ttm_revenue else "单期"

            if not revenue_for_ps:
                # 降级到单期营业收入
                revenue_value = indicators_dict.get('营业收入')
                if revenue_value is not None and str(revenue_value) != 'nan' and revenue_value != '--':
                    try:
                        revenue_for_ps = float(revenue_value)
                    except (ValueError, TypeError):
                        pass

            if revenue_for_ps and revenue_for_ps > 0:
                # 获取总股本计算市值
                total_share = stock_info.get('total_share') if stock_info else None
                if total_share and total_share > 0:
                    # 市值（万元）= 股价（元）× 总股本（万股）
                    market_cap = price_value * total_share
                    ps_val = market_cap / revenue_for_ps
                    metrics["ps"] = f"{ps_val:.2f}倍"
                    logger.info(f"✅ 计算PS({ps_type}): 市值{market_cap:.2f}万元 / 营业收入{revenue_for_ps:.2f}万元 = {metrics['ps']}")
                else:
                    metrics["ps"] = "N/A（无总股本数据）"
                    logger.warning(f"⚠️ 无法计算PS: 缺少总股本数据")
            else:
                metrics["ps"] = "N/A"

            # 补充其他指标的默认值
            metrics.update({
                "dividend_yield": "待查询",
                "cash_ratio": "待分析"
            })

            # 评分（基于AKShare数据的简化评分）
            fundamental_score = self._calculate_fundamental_score(metrics, stock_info)
            valuation_score = self._calculate_valuation_score(metrics)
            growth_score = self._calculate_growth_score(metrics, stock_info)
            risk_level = self._calculate_risk_level(metrics, stock_info)

            metrics.update({
                "fundamental_score": fundamental_score,
                "valuation_score": valuation_score,
                "growth_score": growth_score,
                "risk_level": risk_level,
                "data_source": "AKShare"
            })

            logger.info(f"✅ AKShare财务数据解析成功: PE={metrics['pe']}, PB={metrics['pb']}, ROE={metrics['roe']}")
            return metrics

        except Exception as e:
            logger.error(f"❌ AKShare财务数据解析失败: {e}")
            return None

    def _parse_financial_data(self, financial_data: dict, stock_info: dict, price_value: float) -> dict:
        """解析财务数据为指标"""
        try:
            # 获取最新的财务数据
            balance_sheet = financial_data.get('balance_sheet', [])
            income_statement = financial_data.get('income_statement', [])
            cash_flow = financial_data.get('cash_flow', [])

            if not (balance_sheet or income_statement):
                return None

            latest_balance = balance_sheet[0] if balance_sheet else {}
            latest_income = income_statement[0] if income_statement else {}
            latest_cash = cash_flow[0] if cash_flow else {}

            # 计算财务指标
            metrics = {}

            # 基础数据
            total_assets = latest_balance.get('total_assets', 0) or 0
            total_liab = latest_balance.get('total_liab', 0) or 0
            total_equity = latest_balance.get('total_hldr_eqy_exc_min_int', 0) or 0

            # 计算 TTM 营业收入和净利润
            # Tushare income_statement 的数据是累计值（从年初到报告期）
            # 需要使用 TTM 公式计算
            ttm_revenue = None
            ttm_net_income = None

            try:
                if len(income_statement) >= 2:
                    # 准备数据用于 TTM 计算
                    import pandas as pd

                    # 构建营业收入 DataFrame
                    revenue_data = []
                    for stmt in income_statement:
                        end_date = stmt.get('end_date')
                        revenue = stmt.get('total_revenue')
                        if end_date and revenue is not None:
                            revenue_data.append({'报告期': str(end_date), '营业收入': float(revenue)})

                    if len(revenue_data) >= 2:
                        revenue_df = pd.DataFrame(revenue_data)
                        from scripts.sync_financial_data import _calculate_ttm_metric
                        ttm_revenue = _calculate_ttm_metric(revenue_df, '营业收入')
                        if ttm_revenue:
                            logger.info(f"✅ Tushare 计算 TTM 营业收入: {ttm_revenue:.2f} 万元")

                    # 构建净利润 DataFrame
                    profit_data = []
                    for stmt in income_statement:
                        end_date = stmt.get('end_date')
                        profit = stmt.get('n_income')
                        if end_date and profit is not None:
                            profit_data.append({'报告期': str(end_date), '净利润': float(profit)})

                    if len(profit_data) >= 2:
                        profit_df = pd.DataFrame(profit_data)
                        ttm_net_income = _calculate_ttm_metric(profit_df, '净利润')
                        if ttm_net_income:
                            logger.info(f"✅ Tushare 计算 TTM 净利润: {ttm_net_income:.2f} 万元")
            except Exception as e:
                logger.warning(f"⚠️ Tushare TTM 计算失败: {e}")

            # 降级到单期数据
            total_revenue = ttm_revenue if ttm_revenue else (latest_income.get('total_revenue', 0) or 0)
            net_income = ttm_net_income if ttm_net_income else (latest_income.get('n_income', 0) or 0)
            operate_profit = latest_income.get('operate_profit', 0) or 0

            revenue_type = "TTM" if ttm_revenue else "单期"
            profit_type = "TTM" if ttm_net_income else "单期"

            # 获取实际总股本计算市值
            # 优先从 stock_info 获取，如果没有则无法计算准确的估值指标
            total_share = stock_info.get('total_share') if stock_info else None

            if total_share and total_share > 0:
                # 市值（元）= 股价（元）× 总股本（万股）× 10000
                market_cap = price_value * total_share * 10000
                market_cap_yi = market_cap / 100000000  # 转换为亿元
                metrics["total_mv"] = f"{market_cap_yi:.2f}亿元"
                logger.info(f"✅ [Tushare-总市值计算成功] 总市值={market_cap_yi:.2f}亿元 (股价{price_value}元 × 总股本{total_share}万股)")
            else:
                logger.error(f"❌ {stock_info.get('code', 'Unknown')} 无法获取总股本，无法计算准确的估值指标")
                market_cap = None
                metrics["total_mv"] = "N/A"

            # 计算各项指标（只有在有准确市值时才计算）
            if market_cap:
                # PE比率（优先使用 TTM 净利润）
                if net_income > 0:
                    pe_ratio = market_cap / (net_income * 10000)  # 转换单位
                    metrics["pe"] = f"{pe_ratio:.1f}倍"
                    logger.info(f"✅ Tushare 计算PE({profit_type}): 市值{market_cap/100000000:.2f}亿元 / 净利润{net_income:.2f}万元 = {pe_ratio:.1f}倍")
                else:
                    metrics["pe"] = "N/A（亏损）"

                # PB比率（净资产使用最新期数据，相对准确）
                if total_equity > 0:
                    pb_ratio = market_cap / (total_equity * 10000)
                    metrics["pb"] = f"{pb_ratio:.2f}倍"
                else:
                    metrics["pb"] = "N/A"

                # PS比率（优先使用 TTM 营业收入）
                if total_revenue > 0:
                    ps_ratio = market_cap / (total_revenue * 10000)
                    metrics["ps"] = f"{ps_ratio:.1f}倍"
                    logger.info(f"✅ Tushare 计算PS({revenue_type}): 市值{market_cap/100000000:.2f}亿元 / 营业收入{total_revenue:.2f}万元 = {ps_ratio:.1f}倍")
                else:
                    metrics["ps"] = "N/A"
            else:
                # 无法获取总股本，无法计算估值指标
                metrics["pe"] = "N/A（无总股本数据）"
                metrics["pb"] = "N/A（无总股本数据）"
                metrics["ps"] = "N/A（无总股本数据）"

            # ROE
            if total_equity > 0 and net_income > 0:
                roe = (net_income / total_equity) * 100
                metrics["roe"] = f"{roe:.1f}%"
            else:
                metrics["roe"] = "N/A"

            # ROA
            if total_assets > 0 and net_income > 0:
                roa = (net_income / total_assets) * 100
                metrics["roa"] = f"{roa:.1f}%"
            else:
                metrics["roa"] = "N/A"

            # 净利率
            if total_revenue > 0 and net_income > 0:
                net_margin = (net_income / total_revenue) * 100
                metrics["net_margin"] = f"{net_margin:.1f}%"
            else:
                metrics["net_margin"] = "N/A"

            # 资产负债率
            if total_assets > 0:
                debt_ratio = (total_liab / total_assets) * 100
                metrics["debt_ratio"] = f"{debt_ratio:.1f}%"
            else:
                metrics["debt_ratio"] = "N/A"

            # 其他指标设为默认值
            metrics.update({
                "dividend_yield": "待查询",
                "gross_margin": "待计算",
                "current_ratio": "待计算",
                "quick_ratio": "待计算",
                "cash_ratio": "待分析"
            })

            # 评分（基于真实数据的简化评分）
            fundamental_score = self._calculate_fundamental_score(metrics, stock_info)
            valuation_score = self._calculate_valuation_score(metrics)
            growth_score = self._calculate_growth_score(metrics, stock_info)
            risk_level = self._calculate_risk_level(metrics, stock_info)

            metrics.update({
                "fundamental_score": fundamental_score,
                "valuation_score": valuation_score,
                "growth_score": growth_score,
                "risk_level": risk_level
            })

            return metrics

        except Exception as e:
            logger.error(f"解析财务数据失败: {e}")
            return None

    def _calculate_fundamental_score(self, metrics: dict, stock_info: dict) -> float:
        """计算基本面评分"""
        score = 5.0  # 基础分

        # ROE评分
        roe_str = metrics.get("roe", "N/A")
        if roe_str != "N/A":
            try:
                roe = float(roe_str.replace("%", ""))
                if roe > 15:
                    score += 1.5
                elif roe > 10:
                    score += 1.0
                elif roe > 5:
                    score += 0.5
            except:
                pass

        # 净利率评分
        net_margin_str = metrics.get("net_margin", "N/A")
        if net_margin_str != "N/A":
            try:
                net_margin = float(net_margin_str.replace("%", ""))
                if net_margin > 20:
                    score += 1.0
                elif net_margin > 10:
                    score += 0.5
            except:
                pass

        return min(score, 10.0)

    def _calculate_valuation_score(self, metrics: dict) -> float:
        """计算估值评分"""
        score = 5.0  # 基础分

        # PE评分
        pe_str = metrics.get("pe", "N/A")
        if pe_str != "N/A" and "亏损" not in pe_str:
            try:
                pe = float(pe_str.replace("倍", ""))
                if pe < 15:
                    score += 2.0
                elif pe < 25:
                    score += 1.0
                elif pe > 50:
                    score -= 1.0
            except:
                pass

        # PB评分
        pb_str = metrics.get("pb", "N/A")
        if pb_str != "N/A":
            try:
                pb = float(pb_str.replace("倍", ""))
                if pb < 1.5:
                    score += 1.0
                elif pb < 3:
                    score += 0.5
                elif pb > 5:
                    score -= 0.5
            except:
                pass

        return min(max(score, 1.0), 10.0)

    def _calculate_growth_score(self, metrics: dict, stock_info: dict) -> float:
        """计算成长性评分"""
        score = 6.0  # 基础分

        # 根据行业调整
        industry = stock_info.get('industry', '')
        if '科技' in industry or '软件' in industry or '互联网' in industry:
            score += 1.0
        elif '银行' in industry or '保险' in industry:
            score -= 0.5

        return min(max(score, 1.0), 10.0)

    def _calculate_risk_level(self, metrics: dict, stock_info: dict) -> str:
        """计算风险等级"""
        # 资产负债率
        debt_ratio_str = metrics.get("debt_ratio", "N/A")
        if debt_ratio_str != "N/A":
            try:
                debt_ratio = float(debt_ratio_str.replace("%", ""))
                if debt_ratio > 70:
                    return "较高"
                elif debt_ratio > 50:
                    return "中等"
                else:
                    return "较低"
            except:
                pass

        # 根据行业判断
        industry = stock_info.get('industry', '')
        if '银行' in industry:
            return "中等"
        elif '科技' in industry or '创业板' in industry:
            return "较高"

        return "中等"



    def _analyze_valuation(self, financial_estimates: dict) -> str:
        """分析估值水平"""
        valuation_score = financial_estimates['valuation_score']

        if valuation_score >= 8:
            return "当前估值水平较为合理，具有一定的投资价值。市盈率和市净率相对较低，安全边际较高。"
        elif valuation_score >= 6:
            return "估值水平适中，需要结合基本面和成长性综合判断投资价值。"
        else:
            return "当前估值偏高，投资需谨慎。建议等待更好的买入时机。"

    def _analyze_growth_potential(self, symbol: str, industry_info: dict) -> str:
        """分析成长潜力"""
        if symbol.startswith(('000001', '600036')):
            return "银行业整体增长稳定，受益于经济发展和金融深化。数字化转型和财富管理业务是主要增长点。"
        elif symbol.startswith('300'):
            return "创业板公司通常具有较高的成长潜力，但也伴随着较高的风险。需要关注技术创新和市场拓展能力。"
        else:
            return "成长潜力需要结合具体行业和公司基本面分析。建议关注行业发展趋势和公司竞争优势。"

    def _analyze_risks(self, symbol: str, financial_estimates: dict, industry_info: dict) -> str:
        """分析投资风险"""
        risk_level = financial_estimates['risk_level']

        risk_analysis = f"**风险等级**: {risk_level}\n\n"

        if symbol.startswith(('000001', '600036')):
            risk_analysis += """**主要风险**:
- 利率环境变化对净息差的影响
- 信贷资产质量风险
- 监管政策变化风险
- 宏观经济下行对银行业的影响"""
        elif symbol.startswith('300'):
            risk_analysis += """**主要风险**:
- 技术更新换代风险
- 市场竞争加剧风险
- 估值波动较大
- 业绩不确定性较高"""
        else:
            risk_analysis += """**主要风险**:
- 行业周期性风险
- 宏观经济环境变化
- 市场竞争风险
- 政策调整风险"""

        return risk_analysis

    def _generate_investment_advice(self, financial_estimates: dict, industry_info: dict) -> str:
        """生成投资建议"""
        fundamental_score = financial_estimates['fundamental_score']
        valuation_score = financial_estimates['valuation_score']
        growth_score = financial_estimates['growth_score']

        total_score = (fundamental_score + valuation_score + growth_score) / 3

        if total_score >= 7.5:
            return """**投资建议**: 🟢 **买入**
- 基本面良好，估值合理，具有较好的投资价值
- 建议分批建仓，长期持有
- 适合价值投资者和稳健型投资者"""
        elif total_score >= 6.0:
            return """**投资建议**: 🟡 **观望**
- 基本面一般，需要进一步观察
- 可以小仓位试探，等待更好时机
- 适合有经验的投资者"""
        else:
            return """**投资建议**: 🔴 **回避**
- 当前风险较高，不建议投资
- 建议等待基本面改善或估值回落
- 风险承受能力较低的投资者应避免"""

    def _try_get_old_cache(self, symbol: str, start_date: str, end_date: str) -> Optional[str]:
        """尝试获取过期的缓存数据作为备用"""
        try:
            # 查找任何相关的缓存，不考虑TTL
            for metadata_file in self.cache.metadata_dir.glob(f"*_meta.json"):
                try:
                    import json

                    with open(metadata_file, 'r', encoding='utf-8') as f:
                        metadata = json.load(f)

                    if (metadata.get('symbol') == symbol and
                        metadata.get('data_type') == 'stock_data' and
                        metadata.get('market_type') == 'china'):

                        cache_key = metadata_file.stem.replace('_meta', '')
                        cached_data = self.cache.load_stock_data(cache_key)
                        if cached_data:
                            return cached_data + "\n\n⚠️ 注意: 使用的是过期缓存数据"
                except Exception:
                    continue
        except Exception:
            pass

        return None

    def _generate_fallback_data(self, symbol: str, start_date: str, end_date: str, error_msg: str) -> str:
        """生成备用数据"""
        return f"""# {symbol} A股数据获取失败

## ❌ 错误信息
{error_msg}

## 📊 模拟数据（仅供演示）
- 股票代码: {symbol}
- 股票名称: 模拟公司
- 数据期间: {start_date} 至 {end_date}
- 模拟价格: ¥{random.uniform(10, 50):.2f}
- 模拟涨跌: {random.uniform(-5, 5):+.2f}%

## ⚠️ 重要提示
由于数据接口限制或网络问题，无法获取实时数据。
建议稍后重试或检查网络连接。

生成时间: {datetime.now(ZoneInfo(get_timezone_name())).strftime('%Y-%m-%d %H:%M:%S')}
"""

    def _generate_fallback_fundamentals(self, symbol: str, error_msg: str) -> str:
        """生成备用基本面数据"""
        return f"""# {symbol} A股基本面分析失败

## ❌ 错误信息
{error_msg}

## 📊 基本信息
- 股票代码: {symbol}
- 分析状态: 数据获取失败
- 建议: 稍后重试或检查网络连接

生成时间: {datetime.now(ZoneInfo(get_timezone_name())).strftime('%Y-%m-%d %H:%M:%S')}
"""


# 全局实例
_china_data_provider = None

def get_optimized_china_data_provider() -> OptimizedChinaDataProvider:
    """获取全局A股数据提供器实例"""
    global _china_data_provider
    if _china_data_provider is None:
        _china_data_provider = OptimizedChinaDataProvider()
    return _china_data_provider


def get_china_stock_data_cached(symbol: str, start_date: str, end_date: str,
                               force_refresh: bool = False) -> str:
    """
    获取A股数据的便捷函数

    Args:
        symbol: 股票代码（6位数字）
        start_date: 开始日期 (YYYY-MM-DD)
        end_date: 结束日期 (YYYY-MM-DD)
        force_refresh: 是否强制刷新缓存

    Returns:
        格式化的股票数据字符串
    """
    provider = get_optimized_china_data_provider()
    return provider.get_stock_data(symbol, start_date, end_date, force_refresh)


def get_china_fundamentals_cached(symbol: str, force_refresh: bool = False) -> str:
    """
    获取A股基本面数据的便捷函数

    Args:
        symbol: 股票代码（6位数字）
        force_refresh: 是否强制刷新缓存

    Returns:
        格式化的基本面数据字符串
    """
    provider = get_optimized_china_data_provider()
    return provider.get_fundamentals_data(symbol, force_refresh)


# 在OptimizedChinaDataProvider类中添加缓存方法
def _add_financial_cache_methods():
    """为OptimizedChinaDataProvider类添加财务数据缓存方法"""

    def _get_cached_raw_financial_data(self, symbol: str) -> dict:
        """从数据库缓存获取原始财务数据"""
        try:
            from .cache.app_adapter import get_mongodb_client
            client = get_mongodb_client()
            if not client:
                logger.debug(f"📊 [财务缓存] MongoDB客户端不可用")
                return None

            db = client.get_database('tradingagents')

            # 第一优先级：从 stock_financial_data 集合读取（定时任务同步的持久化数据）
            stock_financial_collection = db.stock_financial_data

            # 尝试使用 symbol 或 code 字段查询（兼容不同的同步服务）
            financial_doc = stock_financial_collection.find_one({
                '$or': [
                    {'symbol': symbol},
                    {'code': symbol}
                ]
            }, sort=[('updated_at', -1)])

            if financial_doc:
                logger.info(f"✅ [财务数据] 从 stock_financial_data 集合获取{symbol}财务数据")
                # 将数据库文档转换为财务数据格式
                financial_data = {}

                # 提取各类财务数据
                # 第一优先级：检查 raw_data 字段（Tushare 同步服务使用的结构）
                if 'raw_data' in financial_doc and isinstance(financial_doc['raw_data'], dict):
                    raw_data = financial_doc['raw_data']
                    # 映射字段名：raw_data 中使用 cashflow_statement，我们需要 cash_flow
                    if 'balance_sheet' in raw_data and raw_data['balance_sheet']:
                        financial_data['balance_sheet'] = raw_data['balance_sheet']
                    if 'income_statement' in raw_data and raw_data['income_statement']:
                        financial_data['income_statement'] = raw_data['income_statement']
                    if 'cashflow_statement' in raw_data and raw_data['cashflow_statement']:
                        financial_data['cash_flow'] = raw_data['cashflow_statement']  # 注意字段名映射
                    if 'financial_indicators' in raw_data and raw_data['financial_indicators']:
                        financial_data['main_indicators'] = raw_data['financial_indicators']  # 注意字段名映射
                    if 'main_business' in raw_data and raw_data['main_business']:
                        financial_data['main_business'] = raw_data['main_business']

                # 第二优先级：检查 financial_data 嵌套字段
                elif 'financial_data' in financial_doc and isinstance(financial_doc['financial_data'], dict):
                    nested_data = financial_doc['financial_data']
                    if 'balance_sheet' in nested_data:
                        financial_data['balance_sheet'] = nested_data['balance_sheet']
                    if 'income_statement' in nested_data:
                        financial_data['income_statement'] = nested_data['income_statement']
                    if 'cash_flow' in nested_data:
                        financial_data['cash_flow'] = nested_data['cash_flow']
                    if 'main_indicators' in nested_data:
                        financial_data['main_indicators'] = nested_data['main_indicators']

                # 第三优先级：直接从文档根级别读取
                else:
                    if 'balance_sheet' in financial_doc and financial_doc['balance_sheet']:
                        financial_data['balance_sheet'] = financial_doc['balance_sheet']
                    if 'income_statement' in financial_doc and financial_doc['income_statement']:
                        financial_data['income_statement'] = financial_doc['income_statement']
                    if 'cash_flow' in financial_doc and financial_doc['cash_flow']:
                        financial_data['cash_flow'] = financial_doc['cash_flow']
                    if 'main_indicators' in financial_doc and financial_doc['main_indicators']:
                        financial_data['main_indicators'] = financial_doc['main_indicators']

                if financial_data:
                    logger.info(f"📊 [财务数据] 成功提取{symbol}的财务数据，包含字段: {list(financial_data.keys())}")
                    return financial_data
                else:
                    logger.warning(f"⚠️ [财务数据] {symbol}的 stock_financial_data 记录存在但无有效财务数据字段")
            else:
                logger.debug(f"📊 [财务数据] stock_financial_data 集合中未找到{symbol}的记录")

            # 第二优先级：从 financial_data_cache 集合读取（临时缓存）
            collection = db.financial_data_cache

            # 查找缓存的原始财务数据
            cache_doc = collection.find_one({
                'symbol': symbol,
                'cache_type': 'raw_financial_data'
            }, sort=[('updated_at', -1)])

            if cache_doc:
                # 检查缓存是否过期（24小时）
                from datetime import datetime, timedelta
                cache_time = cache_doc.get('updated_at')
                if cache_time and datetime.now() - cache_time < timedelta(hours=24):
                    financial_data = cache_doc.get('financial_data', {})
                    if financial_data:
                        logger.info(f"✅ [财务缓存] 从 financial_data_cache 获取{symbol}原始财务数据")
                        return financial_data
                else:
                    logger.debug(f"📊 [财务缓存] {symbol}原始财务数据缓存已过期")
            else:
                logger.debug(f"📊 [财务缓存] 未找到{symbol}原始财务数据缓存")

        except Exception as e:
            logger.debug(f"📊 [财务缓存] 获取{symbol}原始财务数据缓存失败: {e}")

        return None

    def _get_cached_stock_info(self, symbol: str) -> dict:
        """从数据库缓存获取股票基本信息"""
        try:
            from .cache.app_adapter import get_mongodb_client
            client = get_mongodb_client()
            if not client:
                return {}

            db = client.get_database('tradingagents')
            collection = db.stock_basic_info

            # 查找股票基本信息
            doc = collection.find_one({'code': symbol})
            if doc:
                return {
                    'symbol': symbol,
                    'name': doc.get('name', ''),
                    'industry': doc.get('industry', ''),
                    'market': doc.get('market', ''),
                    'source': 'database_cache'
                }
        except Exception as e:
            logger.debug(f"📊 获取{symbol}股票基本信息缓存失败: {e}")

        return {}

    def _restore_financial_data_format(self, cached_data: dict) -> dict:
        """将缓存的财务数据恢复为DataFrame格式"""
        try:
            import pandas as pd
            restored_data = {}

            for key, value in cached_data.items():
                if isinstance(value, list) and value:  # 如果是list格式的数据
                    # 转换回DataFrame
                    restored_data[key] = pd.DataFrame(value)
                else:
                    restored_data[key] = value

            return restored_data
        except Exception as e:
            logger.debug(f"📊 恢复财务数据格式失败: {e}")
            return cached_data

    def _cache_raw_financial_data(self, symbol: str, financial_data: dict, stock_info: dict):
        """将原始财务数据缓存到数据库"""
        try:
            from tradingagents.config.runtime_settings import use_app_cache_enabled
            if not use_app_cache_enabled(False):
                logger.debug(f"📊 [财务缓存] 应用缓存未启用，跳过缓存保存")
                return

            from .cache.app_adapter import get_mongodb_client
            client = get_mongodb_client()
            if not client:
                logger.debug(f"📊 [财务缓存] MongoDB客户端不可用")
                return

            db = client.get_database('tradingagents')
            collection = db.financial_data_cache

            from datetime import datetime

            # 将DataFrame转换为可序列化的格式
            serializable_data = {}
            for key, value in financial_data.items():
                if hasattr(value, 'to_dict'):  # pandas DataFrame
                    serializable_data[key] = value.to_dict('records')
                else:
                    serializable_data[key] = value

            cache_doc = {
                'symbol': symbol,
                'cache_type': 'raw_financial_data',
                'financial_data': serializable_data,
                'stock_info': stock_info,
                'updated_at': datetime.now()
            }

            # 使用upsert更新或插入
            collection.replace_one(
                {'symbol': symbol, 'cache_type': 'raw_financial_data'},
                cache_doc,
                upsert=True
            )

            logger.info(f"✅ [财务缓存] {symbol}原始财务数据已缓存到数据库")

        except Exception as e:
            logger.debug(f"📊 [财务缓存] 缓存{symbol}原始财务数据失败: {e}")

    # 将方法添加到类中
    OptimizedChinaDataProvider._get_cached_raw_financial_data = _get_cached_raw_financial_data
    OptimizedChinaDataProvider._get_cached_stock_info = _get_cached_stock_info
    OptimizedChinaDataProvider._restore_financial_data_format = _restore_financial_data_format
    OptimizedChinaDataProvider._cache_raw_financial_data = _cache_raw_financial_data

# 执行方法添加
_add_financial_cache_methods()<|MERGE_RESOLUTION|>--- conflicted
+++ resolved
@@ -1157,29 +1157,9 @@
                 else:
                     logger.info(f"📊 [PE计算-第2层] 尝试使用市值/净利润计算")
 
-<<<<<<< HEAD
-                # 🔥 关键修复：检查净利率，如果为负数则公司亏损，不计算PE
-                net_margin = latest_indicators.get('netprofit_margin')
-                is_loss = False
-                if net_margin is not None and str(net_margin) != 'nan' and net_margin != '--':
-                    try:
-                        net_margin_val = float(net_margin)
-                        if net_margin_val < 0:
-                            is_loss = True
-                            logger.info(f"   ⚠️ 净利率为负({net_margin_val:.2f}%)，公司亏损，PE设为N/A")
-                    except (ValueError, TypeError):
-                        pass
-
-                if is_loss:
-                    metrics["pe"] = "N/A（亏损）"
-                    logger.info(f"✅ [PE计算-第2层完成] PE=N/A（亏损）")
-                else:
                     net_profit = latest_indicators.get('net_profit')
-=======
-                    net_profit = latest_indicators.get('net_profit')
 
                     # 🔥 关键修复：检查净利润是否为正数（亏损股不计算PE）
->>>>>>> 874c0677
                     if net_profit and net_profit > 0:
                         try:
                             # 使用市值/净利润计算PE
@@ -1192,15 +1172,6 @@
                             else:
                                 logger.warning(f"⚠️ [PE计算-第2层失败] 市值无效: {money_cap}，尝试第3层")
 
-<<<<<<< HEAD
-                                # 第三层降级：直接使用 latest_indicators 中的 pe 字段
-                                pe_static = latest_indicators.get('pe')
-                                if pe_static is not None and str(pe_static) != 'nan' and pe_static != '--':
-                                    try:
-                                        metrics["pe"] = f"{float(pe_static):.1f}倍"
-                                        logger.info(f"✅ [PE计算-第3层成功] 使用静态PE: {metrics['pe']}")
-                                        logger.info(f"   └─ 数据来源: stock_basic_info.pe")
-=======
                                 # 第三层降级：直接使用 latest_indicators 中的 pe 字段（仅当为正数时）
                                 pe_static = latest_indicators.get('pe')
                                 if pe_static is not None and str(pe_static) != 'nan' and pe_static != '--':
@@ -1214,7 +1185,6 @@
                                         else:
                                             metrics["pe"] = "N/A"
                                             logger.info(f"⚠️ [PE计算-第3层跳过] 静态PE为负数或零（亏损股）: {pe_float}")
->>>>>>> 874c0677
                                     except (ValueError, TypeError):
                                         metrics["pe"] = "N/A"
                                         logger.error(f"❌ [PE计算-第3层失败] 静态PE格式错误: {pe_static}")
@@ -1222,25 +1192,6 @@
                                     metrics["pe"] = "N/A"
                                     logger.error(f"❌ [PE计算-全部失败] 无可用PE数据")
                         except (ValueError, TypeError, ZeroDivisionError) as e:
-<<<<<<< HEAD
-                            metrics["pe"] = "N/A"
-                            logger.error(f"❌ [PE计算-第2层异常] 计算失败: {e}")
-                    else:
-                        logger.warning(f"⚠️ [PE计算-第2层跳过] 净利润无效: {net_profit}，尝试第3层")
-
-                        # 第三层降级：直接使用 latest_indicators 中的 pe 字段
-                        pe_static = latest_indicators.get('pe')
-                        if pe_static is not None and str(pe_static) != 'nan' and pe_static != '--':
-                            try:
-                                metrics["pe"] = f"{float(pe_static):.1f}倍"
-                                logger.info(f"✅ [PE计算-第3层成功] 使用静态PE: {metrics['pe']}")
-                                logger.info(f"   └─ 数据来源: stock_basic_info.pe")
-                            except (ValueError, TypeError):
-                                metrics["pe"] = "N/A"
-                                logger.error(f"❌ [PE计算-第3层失败] 静态PE格式错误: {pe_static}")
-                        else:
-                            metrics["pe"] = "N/A"
-=======
                             metrics["pe"] = "N/A"
                             logger.error(f"❌ [PE计算-第2层异常] 计算失败: {e}")
                     elif net_profit and net_profit < 0:
@@ -1268,7 +1219,6 @@
                                 logger.error(f"❌ [PE计算-第3层失败] 静态PE格式错误: {pe_static}")
                         else:
                             metrics["pe"] = "N/A"
->>>>>>> 874c0677
                             logger.error(f"❌ [PE计算-全部失败] 无可用PE数据")
 
             # 如果 PE_TTM 未获取到，尝试从静态数据获取
