--- conflicted
+++ resolved
@@ -227,7 +227,6 @@
     # 🔥 按数据源优先级查询，而不是按时间戳，避免混用不同数据源的数据
     financial_data = None
     try:
-<<<<<<< HEAD
         # 获取数据源优先级配置
         from app.core.unified_config import UnifiedConfigManager
         config = UnifiedConfigManager()
@@ -255,14 +254,6 @@
 
         if not financial_data:
             logger.warning(f"⚠️ 未找到 {code6} 的财务数据")
-=======
-        # 优先使用多键查询（symbol/code）
-        financial_data = await db["stock_financial_data"].find_one(
-            {"$or": query_variants},
-            {"_id": 0},
-            sort=[("report_period", -1)]  # 按报告期降序，获取最新数据
-        )
->>>>>>> fe0b6379
     except Exception as e:
         logger.error(f"获取财务数据失败: {e}")
 
