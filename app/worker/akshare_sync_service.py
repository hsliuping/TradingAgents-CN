"""
AKShare数据同步服务
基于AKShare提供器的统一数据同步方案
"""
import asyncio
import logging
from datetime import datetime, timedelta
from typing import Dict, Any, List, Optional

from app.core.database import get_mongo_db
from app.services.historical_data_service import get_historical_data_service
from app.services.news_data_service import get_news_data_service
from tradingagents.dataflows.providers.china.akshare import AKShareProvider

logger = logging.getLogger(__name__)


class AKShareSyncService:
    """
    AKShare数据同步服务
    
    提供完整的数据同步功能：
    - 股票基础信息同步
    - 实时行情同步
    - 历史数据同步
    - 财务数据同步
    """
    
    def __init__(self):
        self.provider = None
        self.historical_service = None  # 延迟初始化
        self.news_service = None  # 延迟初始化
        self.db = None
        self.batch_size = 200  # 优化：批量大小从100增加到200
        self.rate_limit_delay = 0.2  # AKShare建议的延迟
    
    async def initialize(self):
        """初始化同步服务"""
        try:
            # 初始化数据库连接
            self.db = get_mongo_db()

            # 初始化历史数据服务
            self.historical_service = await get_historical_data_service()

            # 初始化新闻数据服务
            self.news_service = await get_news_data_service()

            # 初始化AKShare提供器
            self.provider = AKShareProvider()

            # 测试连接
            if not await self.provider.test_connection():
                raise RuntimeError("❌ AKShare连接失败，无法启动同步服务")

            logger.info("✅ AKShare同步服务初始化完成")
            
        except Exception as e:
            logger.error(f"❌ AKShare同步服务初始化失败: {e}")
            raise
    
    async def sync_stock_basic_info(self, force_update: bool = False) -> Dict[str, Any]:
        """
        同步股票基础信息
        
        Args:
            force_update: 是否强制更新
            
        Returns:
            同步结果统计
        """
        logger.info("🔄 开始同步股票基础信息...")
        
        stats = {
            "total_processed": 0,
            "success_count": 0,
            "error_count": 0,
            "skipped_count": 0,
            "start_time": datetime.utcnow(),
            "end_time": None,
            "duration": 0,
            "errors": []
        }
        
        try:
            # 1. 获取股票列表
            stock_list = await self.provider.get_stock_list()
            if not stock_list:
                logger.warning("⚠️ 未获取到股票列表")
                return stats
            
            stats["total_processed"] = len(stock_list)
            logger.info(f"📊 获取到 {len(stock_list)} 只股票信息")
            
            # 2. 批量处理
            for i in range(0, len(stock_list), self.batch_size):
                batch = stock_list[i:i + self.batch_size]
                batch_stats = await self._process_basic_info_batch(batch, force_update)
                
                # 更新统计
                stats["success_count"] += batch_stats["success_count"]
                stats["error_count"] += batch_stats["error_count"]
                stats["skipped_count"] += batch_stats["skipped_count"]
                stats["errors"].extend(batch_stats["errors"])
                
                # 进度日志
                progress = min(i + self.batch_size, len(stock_list))
                logger.info(f"📈 基础信息同步进度: {progress}/{len(stock_list)} "
                           f"(成功: {stats['success_count']}, 错误: {stats['error_count']})")
                
                # API限流
                if i + self.batch_size < len(stock_list):
                    await asyncio.sleep(self.rate_limit_delay)
            
            # 3. 完成统计
            stats["end_time"] = datetime.utcnow()
            stats["duration"] = (stats["end_time"] - stats["start_time"]).total_seconds()
            
            logger.info(f"🎉 股票基础信息同步完成！")
            logger.info(f"📊 总计: {stats['total_processed']}只, "
                       f"成功: {stats['success_count']}, "
                       f"错误: {stats['error_count']}, "
                       f"跳过: {stats['skipped_count']}, "
                       f"耗时: {stats['duration']:.2f}秒")
            
            return stats
            
        except Exception as e:
            logger.error(f"❌ 股票基础信息同步失败: {e}")
            stats["errors"].append({"error": str(e), "context": "sync_stock_basic_info"})
            return stats
    
    async def _process_basic_info_batch(self, batch: List[Dict[str, Any]], force_update: bool) -> Dict[str, Any]:
        """处理基础信息批次"""
        batch_stats = {
            "success_count": 0,
            "error_count": 0,
            "skipped_count": 0,
            "errors": []
        }
        
        for stock_info in batch:
            try:
                code = stock_info["code"]
                
                # 检查是否需要更新
                if not force_update:
                    existing = await self.db.stock_basic_info.find_one({"code": code})
                    if existing and self._is_data_fresh(existing.get("updated_at"), hours=24):
                        batch_stats["skipped_count"] += 1
                        continue
                
                # 获取详细基础信息
                basic_info = await self.provider.get_stock_basic_info(code)
                
                if basic_info:
                    # 转换为字典格式
                    if hasattr(basic_info, 'model_dump'):
                        basic_data = basic_info.model_dump()
                    elif hasattr(basic_info, 'dict'):
                        basic_data = basic_info.dict()
                    else:
                        basic_data = basic_info
                    
                    # 🔥 确保 source 字段存在
                    if "source" not in basic_data:
                        basic_data["source"] = "akshare"

                    # 🔥 确保 symbol 字段存在
                    if "symbol" not in basic_data:
                        basic_data["symbol"] = code

                    # 更新到数据库（使用 code + source 联合查询）
                    try:
                        await self.db.stock_basic_info.update_one(
                            {"code": code, "source": "akshare"},
                            {"$set": basic_data},
                            upsert=True
                        )
                        batch_stats["success_count"] += 1
                    except Exception as e:
                        batch_stats["error_count"] += 1
                        batch_stats["errors"].append({
                            "code": code,
                            "error": f"数据库更新失败: {str(e)}",
                            "context": "update_stock_basic_info"
                        })
                else:
                    batch_stats["error_count"] += 1
                    batch_stats["errors"].append({
                        "code": code,
                        "error": "获取基础信息失败",
                        "context": "get_stock_basic_info"
                    })
                
            except Exception as e:
                batch_stats["error_count"] += 1
                batch_stats["errors"].append({
                    "code": stock_info.get("code", "unknown"),
                    "error": str(e),
                    "context": "_process_basic_info_batch"
                })
        
        return batch_stats
    
    def _is_data_fresh(self, updated_at: Any, hours: int = 24) -> bool:
        """检查数据是否新鲜"""
        if not updated_at:
            return False
        
        try:
            if isinstance(updated_at, str):
                updated_at = datetime.fromisoformat(updated_at.replace('Z', '+00:00'))
            elif isinstance(updated_at, datetime):
                pass
            else:
                return False
            
            # 转换为UTC时间进行比较
            if updated_at.tzinfo is None:
                updated_at = updated_at.replace(tzinfo=None)
            else:
                updated_at = updated_at.replace(tzinfo=None)
            
            now = datetime.utcnow()
            time_diff = now - updated_at
            
            return time_diff.total_seconds() < (hours * 3600)
            
        except Exception as e:
            logger.debug(f"检查数据新鲜度失败: {e}")
            return False
    
    async def sync_realtime_quotes(self, symbols: List[str] = None, force: bool = False) -> Dict[str, Any]:
        """
        同步实时行情数据

        Args:
            symbols: 指定股票代码列表，为空则同步所有股票
            force: 是否强制执行（跳过交易时间检查），默认 False

        Returns:
            同步结果统计
        """
        # 🔥 如果指定了股票列表，记录日志
        if symbols:
            logger.info(f"🔄 开始同步指定股票的实时行情（共 {len(symbols)} 只）: {symbols}")
        else:
            logger.info("🔄 开始同步全市场实时行情...")

        stats = {
            "total_processed": 0,
            "success_count": 0,
            "error_count": 0,
            "start_time": datetime.utcnow(),
            "end_time": None,
            "duration": 0,
            "errors": []
        }

        try:
            # 1. 确定要同步的股票列表
            if symbols is None:
                # 从数据库获取所有上市状态的股票代码（排除退市股票）
                basic_info_cursor = self.db.stock_basic_info.find(
                    {"list_status": "L"},  # 只获取上市状态的股票
                    {"code": 1}
                )
                symbols = [doc["code"] async for doc in basic_info_cursor]

            if not symbols:
                logger.warning("⚠️ 没有找到要同步的股票")
                return stats

            stats["total_processed"] = len(symbols)
            logger.info(f"📊 准备同步 {len(symbols)} 只股票的行情")

            # 🔥 优化：如果只同步1只股票，直接调用单个股票接口，不走批量接口
            if len(symbols) == 1:
                logger.info(f"📈 单个股票同步，直接使用 get_stock_quotes 接口")
                symbol = symbols[0]
                success = await self._get_and_save_quotes(symbol)
                if success:
                    stats["success_count"] = 1
                else:
                    stats["error_count"] = 1
                    stats["errors"].append({
                        "code": symbol,
                        "error": "获取行情失败",
                        "context": "sync_realtime_quotes_single"
                    })

                logger.info(f"📈 行情同步进度: 1/1 (成功: {stats['success_count']}, 错误: {stats['error_count']})")
            else:
                # 2. 批量同步：一次性获取全市场快照（避免多次调用接口被限流）
                logger.info("📡 获取全市场实时行情快照...")
                quotes_map = await self.provider.get_batch_stock_quotes(symbols)

                if not quotes_map:
                    logger.warning("⚠️ 获取全市场快照失败，回退到逐个获取模式")
                    # 回退到逐个获取模式
                    for i in range(0, len(symbols), self.batch_size):
                        batch = symbols[i:i + self.batch_size]
                        batch_stats = await self._process_quotes_batch_fallback(batch)

                        # 更新统计
                        stats["success_count"] += batch_stats["success_count"]
                        stats["error_count"] += batch_stats["error_count"]
                        stats["errors"].extend(batch_stats["errors"])

                        # 进度日志
                        progress = min(i + self.batch_size, len(symbols))
                        logger.info(f"📈 行情同步进度: {progress}/{len(symbols)} "
                                   f"(成功: {stats['success_count']}, 错误: {stats['error_count']})")

                        # API限流
                        if i + self.batch_size < len(symbols):
                            await asyncio.sleep(self.rate_limit_delay)
                else:
                    # 3. 使用获取到的全市场数据，分批保存到数据库
                    logger.info(f"✅ 获取到 {len(quotes_map)} 只股票的行情数据，开始保存...")

                    for i in range(0, len(symbols), self.batch_size):
                        batch = symbols[i:i + self.batch_size]

                        # 从全市场数据中提取当前批次的数据并保存
                        for symbol in batch:
                            try:
                                quotes = quotes_map.get(symbol)
                                if quotes:
                                    # 转换为字典格式
                                    if hasattr(quotes, 'model_dump'):
                                        quotes_data = quotes.model_dump()
                                    elif hasattr(quotes, 'dict'):
                                        quotes_data = quotes.dict()
                                    else:
                                        quotes_data = quotes

                                    # 确保 symbol 和 code 字段存在
                                    if "symbol" not in quotes_data:
                                        quotes_data["symbol"] = symbol
                                    if "code" not in quotes_data:
                                        quotes_data["code"] = symbol

                                    # 更新到数据库
                                    await self.db.market_quotes.update_one(
                                        {"code": symbol},
                                        {"$set": quotes_data},
                                        upsert=True
                                    )
                                    stats["success_count"] += 1
                                else:
                                    stats["error_count"] += 1
                                    stats["errors"].append({
                                        "code": symbol,
                                        "error": "未找到行情数据",
                                        "context": "sync_realtime_quotes"
                                    })
                            except Exception as e:
                                stats["error_count"] += 1
                                stats["errors"].append({
                                    "code": symbol,
                                    "error": str(e),
                                    "context": "sync_realtime_quotes"
                                })

                        # 进度日志
                        progress = min(i + self.batch_size, len(symbols))
                        logger.info(f"📈 行情保存进度: {progress}/{len(symbols)} "
                                   f"(成功: {stats['success_count']}, 错误: {stats['error_count']})")

            # 4. 完成统计
            stats["end_time"] = datetime.utcnow()
            stats["duration"] = (stats["end_time"] - stats["start_time"]).total_seconds()

            logger.info(f"🎉 实时行情同步完成！")
            logger.info(f"📊 总计: {stats['total_processed']}只, "
                       f"成功: {stats['success_count']}, "
                       f"错误: {stats['error_count']}, "
                       f"耗时: {stats['duration']:.2f}秒")

            return stats

        except Exception as e:
            logger.error(f"❌ 实时行情同步失败: {e}")
            stats["errors"].append({"error": str(e), "context": "sync_realtime_quotes"})
            return stats
    
    async def _process_quotes_batch(self, batch: List[str]) -> Dict[str, Any]:
        """处理行情批次 - 优化版：一次获取全市场快照"""
        batch_stats = {
            "success_count": 0,
            "error_count": 0,
            "errors": []
        }

        try:
            # 一次性获取全市场快照（避免频繁调用接口）
            logger.debug(f"📊 获取全市场快照以处理 {len(batch)} 只股票...")
            quotes_map = await self.provider.get_batch_stock_quotes(batch)

            if not quotes_map:
                logger.warning("⚠️ 获取全市场快照失败，回退到逐个获取")
                # 回退到原来的逐个获取方式
                return await self._process_quotes_batch_fallback(batch)

            # 批量保存到数据库
            for symbol in batch:
                try:
                    quotes = quotes_map.get(symbol)
                    if quotes:
                        # 转换为字典格式
                        if hasattr(quotes, 'model_dump'):
                            quotes_data = quotes.model_dump()
                        elif hasattr(quotes, 'dict'):
                            quotes_data = quotes.dict()
                        else:
                            quotes_data = quotes

                        # 确保 symbol 和 code 字段存在
                        if "symbol" not in quotes_data:
                            quotes_data["symbol"] = symbol
                        if "code" not in quotes_data:
                            quotes_data["code"] = symbol

                        # 更新到数据库
                        await self.db.market_quotes.update_one(
                            {"code": symbol},
                            {"$set": quotes_data},
                            upsert=True
                        )
                        batch_stats["success_count"] += 1
                    else:
                        batch_stats["error_count"] += 1
                        batch_stats["errors"].append({
                            "code": symbol,
                            "error": "未找到行情数据",
                            "context": "_process_quotes_batch"
                        })
                except Exception as e:
                    batch_stats["error_count"] += 1
                    batch_stats["errors"].append({
                        "code": symbol,
                        "error": str(e),
                        "context": "_process_quotes_batch"
                    })

            return batch_stats

        except Exception as e:
            logger.error(f"❌ 批量处理行情失败: {e}")
            # 回退到原来的逐个获取方式
            return await self._process_quotes_batch_fallback(batch)

    async def _process_quotes_batch_fallback(self, batch: List[str]) -> Dict[str, Any]:
        """处理行情批次 - 回退方案：逐个获取"""
        batch_stats = {
            "success_count": 0,
            "error_count": 0,
            "errors": []
        }

        # 逐个获取行情数据（添加延迟避免频率限制）
        for symbol in batch:
            try:
                success = await self._get_and_save_quotes(symbol)
                if success:
                    batch_stats["success_count"] += 1
                else:
                    batch_stats["error_count"] += 1
                    batch_stats["errors"].append({
                        "code": symbol,
                        "error": "获取行情数据失败",
                        "context": "_process_quotes_batch_fallback"
                    })

                # 添加延迟避免频率限制
                await asyncio.sleep(0.1)

            except Exception as e:
                batch_stats["error_count"] += 1
                batch_stats["errors"].append({
                    "code": symbol,
                    "error": str(e),
                    "context": "_process_quotes_batch_fallback"
                })

        return batch_stats
    
    async def _get_and_save_quotes(self, symbol: str) -> bool:
        """获取并保存单个股票行情"""
        try:
            quotes = await self.provider.get_stock_quotes(symbol)
            if quotes:
                # 转换为字典格式
                if hasattr(quotes, 'model_dump'):
                    quotes_data = quotes.model_dump()
                elif hasattr(quotes, 'dict'):
                    quotes_data = quotes.dict()
                else:
                    quotes_data = quotes

                # 确保 symbol 字段存在
                if "symbol" not in quotes_data:
                    quotes_data["symbol"] = symbol

                # 🔥 打印即将保存到数据库的数据
                logger.info(f"💾 准备保存 {symbol} 行情到数据库:")
                logger.info(f"   - 最新价(price): {quotes_data.get('price')}")
                logger.info(f"   - 最高价(high): {quotes_data.get('high')}")
                logger.info(f"   - 最低价(low): {quotes_data.get('low')}")
                logger.info(f"   - 开盘价(open): {quotes_data.get('open')}")
                logger.info(f"   - 昨收价(pre_close): {quotes_data.get('pre_close')}")
                logger.info(f"   - 成交量(volume): {quotes_data.get('volume')}")
                logger.info(f"   - 成交额(amount): {quotes_data.get('amount')}")
                logger.info(f"   - 涨跌幅(change_percent): {quotes_data.get('change_percent')}%")

                # 更新到数据库
                result = await self.db.market_quotes.update_one(
                    {"code": symbol},
                    {"$set": quotes_data},
                    upsert=True
                )

                logger.info(f"✅ {symbol} 行情已保存到数据库 (matched={result.matched_count}, modified={result.modified_count}, upserted_id={result.upserted_id})")
                return True
            return False
        except Exception as e:
            logger.error(f"❌ 获取 {symbol} 行情失败: {e}", exc_info=True)
            return False

    async def sync_historical_data(
        self,
        start_date: str = None,
        end_date: str = None,
        symbols: List[str] = None,
        incremental: bool = True,
        period: str = "daily"
    ) -> Dict[str, Any]:
        """
        同步历史数据

        Args:
            start_date: 开始日期
            end_date: 结束日期
            symbols: 指定股票代码列表
            incremental: 是否增量同步
            period: 数据周期 (daily/weekly/monthly)

        Returns:
            同步结果统计
        """
        period_name = {"daily": "日线", "weekly": "周线", "monthly": "月线"}.get(period, "日线")
        logger.info(f"🔄 开始同步{period_name}历史数据...")

        stats = {
            "total_processed": 0,
            "success_count": 0,
            "error_count": 0,
            "total_records": 0,
            "start_time": datetime.utcnow(),
            "end_time": None,
            "duration": 0,
            "errors": []
        }

        try:
            # 1. 确定全局结束日期
            if not end_date:
                end_date = datetime.now().strftime('%Y-%m-%d')

            # 2. 确定要同步的股票列表
            if symbols is None:
                basic_info_cursor = self.db.stock_basic_info.find({}, {"code": 1})
                symbols = [doc["code"] async for doc in basic_info_cursor]

            if not symbols:
                logger.warning("⚠️ 没有找到要同步的股票")
                return stats

            stats["total_processed"] = len(symbols)

            # 3. 确定全局起始日期（仅用于日志显示）
            global_start_date = start_date
            if not global_start_date:
                if incremental:
                    global_start_date = "各股票最后日期"
                else:
                    global_start_date = (datetime.now() - timedelta(days=365)).strftime('%Y-%m-%d')

            logger.info(f"📊 历史数据同步: 结束日期={end_date}, 股票数量={len(symbols)}, 模式={'增量' if incremental else '全量'}")

            # 4. 批量处理
            for i in range(0, len(symbols), self.batch_size):
                batch = symbols[i:i + self.batch_size]
                batch_stats = await self._process_historical_batch(
                    batch, start_date, end_date, period, incremental
                )

                # 更新统计
                stats["success_count"] += batch_stats["success_count"]
                stats["error_count"] += batch_stats["error_count"]
                stats["total_records"] += batch_stats["total_records"]
                stats["errors"].extend(batch_stats["errors"])

                # 进度日志
                progress = min(i + self.batch_size, len(symbols))
                logger.info(f"📈 历史数据同步进度: {progress}/{len(symbols)} "
                           f"(成功: {stats['success_count']}, 记录: {stats['total_records']})")

                # API限流
                if i + self.batch_size < len(symbols):
                    await asyncio.sleep(self.rate_limit_delay)

            # 4. 完成统计
            stats["end_time"] = datetime.utcnow()
            stats["duration"] = (stats["end_time"] - stats["start_time"]).total_seconds()

            logger.info(f"🎉 历史数据同步完成！")
            logger.info(f"📊 总计: {stats['total_processed']}只股票, "
                       f"成功: {stats['success_count']}, "
                       f"记录: {stats['total_records']}条, "
                       f"耗时: {stats['duration']:.2f}秒")

            return stats

        except Exception as e:
            logger.error(f"❌ 历史数据同步失败: {e}")
            stats["errors"].append({"error": str(e), "context": "sync_historical_data"})
            return stats

    async def _process_historical_batch(
        self,
        batch: List[str],
        start_date: str,
        end_date: str,
        period: str = "daily",
        incremental: bool = False
    ) -> Dict[str, Any]:
        """处理历史数据批次"""
        batch_stats = {
            "success_count": 0,
            "error_count": 0,
            "total_records": 0,
            "errors": []
        }

        for symbol in batch:
            try:
                # 确定该股票的起始日期
                symbol_start_date = start_date
                if not symbol_start_date:
                    if incremental:
                        # 增量同步：获取该股票的最后日期
                        symbol_start_date = await self._get_last_sync_date(symbol)
                        logger.debug(f"📅 {symbol}: 从 {symbol_start_date} 开始同步")
                    else:
                        # 全量同步：最近1年
                        symbol_start_date = (datetime.now() - timedelta(days=365)).strftime('%Y-%m-%d')

                # 获取历史数据
                hist_data = await self.provider.get_historical_data(symbol, symbol_start_date, end_date, period)

                if hist_data is not None and not hist_data.empty:
                    # 保存到统一历史数据集合
                    if self.historical_service is None:
                        self.historical_service = await get_historical_data_service()

                    saved_count = await self.historical_service.save_historical_data(
                        symbol=symbol,
                        data=hist_data,
                        data_source="akshare",
                        market="CN",
                        period=period
                    )

                    batch_stats["success_count"] += 1
                    batch_stats["total_records"] += saved_count
                    logger.debug(f"✅ {symbol}历史数据同步成功: {saved_count}条记录")
                else:
                    batch_stats["error_count"] += 1
                    batch_stats["errors"].append({
                        "code": symbol,
                        "error": "历史数据为空",
                        "context": "_process_historical_batch"
                    })

            except Exception as e:
                batch_stats["error_count"] += 1
                batch_stats["errors"].append({
                    "code": symbol,
                    "error": str(e),
                    "context": "_process_historical_batch"
                })

        return batch_stats

    async def _get_last_sync_date(self, symbol: str = None) -> str:
        """
        获取最后同步日期

        Args:
            symbol: 股票代码，如果提供则返回该股票的最后日期+1天

        Returns:
            日期字符串 (YYYY-MM-DD)
        """
        try:
            if self.historical_service is None:
                self.historical_service = await get_historical_data_service()

            if symbol:
                # 获取特定股票的最新日期
                latest_date = await self.historical_service.get_latest_date(symbol, "akshare")
                if latest_date:
                    # 返回最后日期的下一天（避免重复同步）
                    try:
                        last_date_obj = datetime.strptime(latest_date, '%Y-%m-%d')
                        next_date = last_date_obj + timedelta(days=1)
                        return next_date.strftime('%Y-%m-%d')
                    except ValueError:
                        # 如果日期格式不对，直接返回
                        return latest_date
                else:
                    # 🔥 没有历史数据时，从上市日期开始全量同步
                    stock_info = await self.db.stock_basic_info.find_one(
                        {"code": symbol},
                        {"list_date": 1}
                    )
                    if stock_info and stock_info.get("list_date"):
                        list_date = stock_info["list_date"]
                        # 处理不同的日期格式
                        if isinstance(list_date, str):
                            # 格式可能是 "20100101" 或 "2010-01-01"
                            if len(list_date) == 8 and list_date.isdigit():
                                return f"{list_date[:4]}-{list_date[4:6]}-{list_date[6:]}"
                            else:
                                return list_date
                        else:
                            return list_date.strftime('%Y-%m-%d')

                    # 如果没有上市日期，从1990年开始
                    logger.warning(f"⚠️ {symbol}: 未找到上市日期，从1990-01-01开始同步")
                    return "1990-01-01"

            # 默认返回30天前（确保不漏数据）
            return (datetime.now() - timedelta(days=30)).strftime('%Y-%m-%d')

        except Exception as e:
            logger.error(f"❌ 获取最后同步日期失败 {symbol}: {e}")
            # 出错时返回30天前，确保不漏数据
            return (datetime.now() - timedelta(days=30)).strftime('%Y-%m-%d')

    async def sync_financial_data(self, symbols: List[str] = None) -> Dict[str, Any]:
        """
        同步财务数据

        Args:
            symbols: 指定股票代码列表

        Returns:
            同步结果统计
        """
        logger.info("🔄 开始同步财务数据...")

        stats = {
            "total_processed": 0,
            "success_count": 0,
            "error_count": 0,
            "start_time": datetime.utcnow(),
            "end_time": None,
            "duration": 0,
            "errors": []
        }

        try:
            # 1. 确定要同步的股票列表
            if symbols is None:
                basic_info_cursor = self.db.stock_basic_info.find(
                    {
                        "$or": [
                            {"market_info.market": "CN"},  # 新数据结构
                            {"category": "stock_cn"},      # 旧数据结构
                            {"market": {"$in": ["主板", "创业板", "科创板", "北交所"]}}  # 按市场类型
                        ]
                    },
                    {"code": 1}
                )
                symbols = [doc["code"] async for doc in basic_info_cursor]
                logger.info(f"📋 从 stock_basic_info 获取到 {len(symbols)} 只股票")

            if not symbols:
                logger.warning("⚠️ 没有找到要同步的股票")
                return stats

            stats["total_processed"] = len(symbols)
            logger.info(f"📊 准备同步 {len(symbols)} 只股票的财务数据")

            # 2. 批量处理
            for i in range(0, len(symbols), self.batch_size):
                batch = symbols[i:i + self.batch_size]
                batch_stats = await self._process_financial_batch(batch)

                # 更新统计
                stats["success_count"] += batch_stats["success_count"]
                stats["error_count"] += batch_stats["error_count"]
                stats["errors"].extend(batch_stats["errors"])

                # 进度日志
                progress = min(i + self.batch_size, len(symbols))
                logger.info(f"📈 财务数据同步进度: {progress}/{len(symbols)} "
                           f"(成功: {stats['success_count']}, 错误: {stats['error_count']})")

                # API限流
                if i + self.batch_size < len(symbols):
                    await asyncio.sleep(self.rate_limit_delay)

            # 3. 完成统计
            stats["end_time"] = datetime.utcnow()
            stats["duration"] = (stats["end_time"] - stats["start_time"]).total_seconds()

            logger.info(f"🎉 财务数据同步完成！")
            logger.info(f"📊 总计: {stats['total_processed']}只股票, "
                       f"成功: {stats['success_count']}, "
                       f"错误: {stats['error_count']}, "
                       f"耗时: {stats['duration']:.2f}秒")

            return stats

        except Exception as e:
            logger.error(f"❌ 财务数据同步失败: {e}")
            stats["errors"].append({"error": str(e), "context": "sync_financial_data"})
            return stats

    async def _process_financial_batch(self, batch: List[str]) -> Dict[str, Any]:
        """处理财务数据批次"""
        batch_stats = {
            "success_count": 0,
            "error_count": 0,
            "errors": []
        }

        for symbol in batch:
            try:
                # 获取财务数据
                financial_data = await self.provider.get_financial_data(symbol)

                if financial_data:
                    # 使用统一的财务数据服务保存数据
                    success = await self._save_financial_data(symbol, financial_data)
                    if success:
                        batch_stats["success_count"] += 1
                        logger.debug(f"✅ {symbol}财务数据保存成功")
                    else:
                        batch_stats["error_count"] += 1
                        batch_stats["errors"].append({
                            "code": symbol,
                            "error": "财务数据保存失败",
                            "context": "_process_financial_batch"
                        })
                else:
                    batch_stats["error_count"] += 1
                    batch_stats["errors"].append({
                        "code": symbol,
                        "error": "财务数据为空",
                        "context": "_process_financial_batch"
                    })

            except Exception as e:
                batch_stats["error_count"] += 1
                batch_stats["errors"].append({
                    "code": symbol,
                    "error": str(e),
                    "context": "_process_financial_batch"
                })

        return batch_stats

    async def _save_financial_data(self, symbol: str, financial_data: Dict[str, Any]) -> bool:
        """保存财务数据"""
        try:
            # 使用统一的财务数据服务
            from app.services.financial_data_service import get_financial_data_service

            financial_service = await get_financial_data_service()

            # 保存财务数据
            saved_count = await financial_service.save_financial_data(
                symbol=symbol,
                financial_data=financial_data,
                data_source="akshare",
                market="CN",
                report_type="quarterly"
            )

            return saved_count > 0

        except Exception as e:
            logger.error(f"❌ 保存 {symbol} 财务数据失败: {e}")
            return False

    async def run_status_check(self) -> Dict[str, Any]:
        """运行状态检查"""
        try:
            logger.info("🔍 开始AKShare状态检查...")

            # 检查提供器连接
            provider_connected = await self.provider.test_connection()

            # 检查数据库集合状态
            collections_status = {}

            # 检查基础信息集合
            basic_count = await self.db.stock_basic_info.count_documents({})
            latest_basic = await self.db.stock_basic_info.find_one(
                {}, sort=[("updated_at", -1)]
            )
            collections_status["stock_basic_info"] = {
                "count": basic_count,
                "latest_update": latest_basic.get("updated_at") if latest_basic else None
            }

            # 检查行情数据集合
            quotes_count = await self.db.market_quotes.count_documents({})
            latest_quotes = await self.db.market_quotes.find_one(
                {}, sort=[("updated_at", -1)]
            )
            collections_status["market_quotes"] = {
                "count": quotes_count,
                "latest_update": latest_quotes.get("updated_at") if latest_quotes else None
            }

            status_result = {
                "provider_connected": provider_connected,
                "collections": collections_status,
                "status_time": datetime.utcnow()
            }

            logger.info(f"✅ AKShare状态检查完成: {status_result}")
            return status_result

        except Exception as e:
            logger.error(f"❌ AKShare状态检查失败: {e}")
            return {
                "provider_connected": False,
                "error": str(e),
                "status_time": datetime.utcnow()
            }

    # ==================== 新闻数据同步 ====================

    async def sync_news_data(
        self,
        symbols: List[str] = None,
        max_news_per_stock: int = 20,
        force_update: bool = False
    ) -> Dict[str, Any]:
        """
        同步新闻数据

        Args:
            symbols: 股票代码列表，为None时获取所有股票
            max_news_per_stock: 每只股票最大新闻数量
            force_update: 是否强制更新

        Returns:
            同步结果统计
        """
        logger.info("🔄 开始同步AKShare新闻数据...")

        stats = {
            "total_processed": 0,
            "success_count": 0,
            "error_count": 0,
            "news_count": 0,
            "start_time": datetime.utcnow(),
            "errors": []
        }

        try:
            # 1. 获取股票列表
            if symbols is None:
                # 获取所有股票（不限制数据源）
                stock_list = await self.db.stock_basic_info.find(
                    {},
                    {"code": 1, "_id": 0}
                ).to_list(None)
                symbols = [stock["code"] for stock in stock_list if stock.get("code")]

            if not symbols:
                logger.warning("⚠️ 没有找到需要同步新闻的股票")
                return stats

            stats["total_processed"] = len(symbols)
            logger.info(f"📊 需要同步 {len(symbols)} 只股票的新闻")

            # 2. 批量处理
            for i in range(0, len(symbols), self.batch_size):
                batch = symbols[i:i + self.batch_size]
                batch_stats = await self._process_news_batch(
                    batch, max_news_per_stock
                )

                # 更新统计
                stats["success_count"] += batch_stats["success_count"]
                stats["error_count"] += batch_stats["error_count"]
                stats["news_count"] += batch_stats["news_count"]
                stats["errors"].extend(batch_stats["errors"])

                # 进度日志
                progress = min(i + self.batch_size, len(symbols))
                logger.info(f"📈 新闻同步进度: {progress}/{len(symbols)} "
                           f"(成功: {stats['success_count']}, 新闻: {stats['news_count']})")

                # API限流
                if i + self.batch_size < len(symbols):
                    await asyncio.sleep(self.rate_limit_delay)

            # 3. 完成统计
            stats["end_time"] = datetime.utcnow()
            stats["duration"] = (stats["end_time"] - stats["start_time"]).total_seconds()

            logger.info(f"✅ AKShare新闻数据同步完成: "
                       f"总计 {stats['total_processed']} 只股票, "
                       f"成功 {stats['success_count']} 只, "
                       f"获取 {stats['news_count']} 条新闻, "
                       f"错误 {stats['error_count']} 只, "
                       f"耗时 {stats['duration']:.2f} 秒")

            return stats

        except Exception as e:
            logger.error(f"❌ AKShare新闻数据同步失败: {e}")
            stats["errors"].append({"error": str(e), "context": "sync_news_data"})
            return stats

    async def _process_news_batch(
        self,
        batch: List[str],
        max_news_per_stock: int
    ) -> Dict[str, Any]:
        """处理新闻批次（优化：并发处理）"""
        batch_stats = {
            "success_count": 0,
            "error_count": 0,
            "news_count": 0,
            "errors": []
        }

        # 优化：并发处理单只股票的新闻同步
        async def sync_single_stock_news(symbol: str) -> Dict[str, Any]:
            """同步单只股票的新闻"""
            symbol_stats = {
                "success": False,
                "news_count": 0,
                "error": None
            }
            try:
                # 从AKShare获取新闻数据
                news_data = await self.provider.get_stock_news(
                    symbol=symbol,
                    limit=max_news_per_stock
                )

                if news_data:
                    # 保存新闻数据
                    saved_count = await self.news_service.save_news_data(
                        news_data=news_data,
                        data_source="akshare",
                        market="CN"
                    )

                    symbol_stats["success"] = True
                    symbol_stats["news_count"] = saved_count
                    logger.debug(f"✅ {symbol} 新闻同步成功: {saved_count}条")
                else:
                    symbol_stats["success"] = True  # 没有新闻也算成功
                    logger.debug(f"⚠️ {symbol} 未获取到新闻数据")
<<<<<<< HEAD
=======
                    batch_stats["success_count"] += 1  # 没有新闻也算成功

                # 🔥 API限流：成功后休眠
                await asyncio.sleep(0.2)
>>>>>>> 35e7846f

            except Exception as e:
                symbol_stats["error"] = f"{symbol}: {str(e)}"
                logger.error(f"❌ {symbol} 新闻同步失败: {e}")
            
            return symbol_stats

        # 并发处理：每批5只股票（优化：减少API压力同时提升效率）
        CONCURRENT_BATCH_SIZE = 5
        total_concurrent_batches = (len(batch) + CONCURRENT_BATCH_SIZE - 1) // CONCURRENT_BATCH_SIZE

        for concurrent_batch_idx in range(total_concurrent_batches):
            start_idx = concurrent_batch_idx * CONCURRENT_BATCH_SIZE
            end_idx = min(start_idx + CONCURRENT_BATCH_SIZE, len(batch))
            concurrent_batch = batch[start_idx:end_idx]

            # 并发处理当前批次
            concurrent_results = await asyncio.gather(
                *[sync_single_stock_news(symbol) for symbol in concurrent_batch],
                return_exceptions=True
            )

            # 统计结果
            for i, result in enumerate(concurrent_results):
                symbol = concurrent_batch[i]
                if isinstance(result, Exception):
                    batch_stats["error_count"] += 1
                    batch_stats["errors"].append(f"{symbol}: {str(result)}")
                elif isinstance(result, dict):
                    if result.get("success"):
                        batch_stats["success_count"] += 1
                        batch_stats["news_count"] += result.get("news_count", 0)
                    else:
                        batch_stats["error_count"] += 1
                        if result.get("error"):
                            batch_stats["errors"].append(result["error"])

            # API限流：只在批次之间延迟，而不是每只股票
            if concurrent_batch_idx + 1 < total_concurrent_batches:
                await asyncio.sleep(self.rate_limit_delay)

                # 🔥 失败后也要休眠，避免"失败雪崩"
                # 失败时休眠更长时间，给API服务器恢复的机会
                await asyncio.sleep(1.0)

        return batch_stats


# 全局同步服务实例
_akshare_sync_service = None

async def get_akshare_sync_service() -> AKShareSyncService:
    """获取AKShare同步服务实例"""
    global _akshare_sync_service
    if _akshare_sync_service is None:
        _akshare_sync_service = AKShareSyncService()
        await _akshare_sync_service.initialize()
    return _akshare_sync_service


# APScheduler兼容的任务函数
async def run_akshare_basic_info_sync(force_update: bool = False):
    """APScheduler任务：同步股票基础信息"""
    try:
        service = await get_akshare_sync_service()
        result = await service.sync_stock_basic_info(force_update=force_update)
        logger.info(f"✅ AKShare基础信息同步完成: {result}")
        return result
    except Exception as e:
        logger.error(f"❌ AKShare基础信息同步失败: {e}")
        raise


async def run_akshare_quotes_sync(force: bool = False):
    """
    APScheduler任务：同步实时行情

    Args:
        force: 是否强制执行（跳过交易时间检查），默认 False
    """
    try:
        service = await get_akshare_sync_service()
        # 注意：AKShare 没有交易时间检查逻辑，force 参数仅用于接口一致性
        result = await service.sync_realtime_quotes(force=force)
        logger.info(f"✅ AKShare行情同步完成: {result}")
        return result
    except Exception as e:
        logger.error(f"❌ AKShare行情同步失败: {e}")
        raise


async def run_akshare_historical_sync(incremental: bool = True):
    """APScheduler任务：同步历史数据"""
    try:
        service = await get_akshare_sync_service()
        result = await service.sync_historical_data(incremental=incremental)
        logger.info(f"✅ AKShare历史数据同步完成: {result}")
        return result
    except Exception as e:
        logger.error(f"❌ AKShare历史数据同步失败: {e}")
        raise


async def run_akshare_financial_sync():
    """APScheduler任务：同步财务数据"""
    try:
        service = await get_akshare_sync_service()
        result = await service.sync_financial_data()
        logger.info(f"✅ AKShare财务数据同步完成: {result}")
        return result
    except Exception as e:
        logger.error(f"❌ AKShare财务数据同步失败: {e}")
        raise


async def run_akshare_status_check():
    """APScheduler任务：状态检查"""
    try:
        service = await get_akshare_sync_service()
        result = await service.run_status_check()
        logger.info(f"✅ AKShare状态检查完成: {result}")
        return result
    except Exception as e:
        logger.error(f"❌ AKShare状态检查失败: {e}")
        raise


async def run_akshare_news_sync(max_news_per_stock: int = 20):
    """APScheduler任务：同步新闻数据"""
    try:
        service = await get_akshare_sync_service()
        result = await service.sync_news_data(
            max_news_per_stock=max_news_per_stock
        )
        logger.info(f"✅ AKShare新闻数据同步完成: {result}")
        return result
    except Exception as e:
        logger.error(f"❌ AKShare新闻数据同步失败: {e}")
        raise<|MERGE_RESOLUTION|>--- conflicted
+++ resolved
@@ -1076,13 +1076,10 @@
                 else:
                     symbol_stats["success"] = True  # 没有新闻也算成功
                     logger.debug(f"⚠️ {symbol} 未获取到新闻数据")
-<<<<<<< HEAD
-=======
                     batch_stats["success_count"] += 1  # 没有新闻也算成功
 
                 # 🔥 API限流：成功后休眠
                 await asyncio.sleep(0.2)
->>>>>>> 35e7846f
 
             except Exception as e:
                 symbol_stats["error"] = f"{symbol}: {str(e)}"
